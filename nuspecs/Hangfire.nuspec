--- conflicted
+++ resolved
@@ -16,45 +16,10 @@
 https://www.hangfire.io/
     </description>
     <copyright>Copyright © 2013-2019 Sergey Odinokov</copyright>
-<<<<<<< HEAD
     <tags>Hangfire AspNet MVC AspNetCore SqlServer Long-Running Background Fire-And-Forget Delayed Recurring Tasks Jobs Scheduler Threading Queues</tags>
     <releaseNotes>https://www.hangfire.io/blog/
 
 1.7.0-rc2
-=======
-    <tags>Hangfire AspNet MVC OWIN SqlServer Long-Running Background Fire-And-Forget Delayed Recurring Tasks Jobs Scheduler Threading Queues</tags>
-    <releaseNotes>https://www.hangfire.io/blog/
-
-1.6.24
-
-Hangfire.Core
-
-• Fixed – `PreserveCulture` filter logs a message instead of throwing an error when it can't find the culture.
-• Fixed – Uninitialized continuation shouldn't cause exception when completing an antecedent job.
-
-Hangfire.SqlServer
-
-• Fixed – Validate `JobExpirationCheckInterval` option to avoid exceptions in runtime (by @carlowahlstedt).
-• Fixed – Don't throw an exception, when current schema version is higher than expected.
-
-1.6.23
-
-Hangfire.Core
-• Added – Slow log to see warning messages when filters or queries take more than 1 minute.
-• Fixed – Catching `DistributedLockTimeoutException` based on resource name in schedulers (by @bogdandanielb).
-• Fixed – Serilog context property name does not follow Serilog convention (by @pobiega).
-• Fixed – Add more guards against `NullReferenceException` on Recurring Jobs page.
-• Fixed – Don't handle recurring jobs created by newer version of Hangfire.
-
-Hangfire.AspNetCore
-• Fixed – Could not load type `Microsoft.***.FormattedLogValues` in ASP.NET Core 3.0.
-
-Hangfire.SqlServer
-• Fixed – Make `GetRangeFromSet` to be forward compatible with the 1.7.0 schema.
-• Fixed – Changed some SQL queries to not to cause index scans when using 1.7.0 schema.
-
-1.6.22
->>>>>>> 8affc6b7
 
 Hangfire.Core
 
