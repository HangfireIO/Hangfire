﻿// This file is part of Hangfire. Copyright © 2017 Hangfire OÜ.
// 
// Hangfire is free software: you can redistribute it and/or modify
// it under the terms of the GNU Lesser General Public License as 
// published by the Free Software Foundation, either version 3 
// of the License, or any later version.
// 
// Hangfire is distributed in the hope that it will be useful,
// but WITHOUT ANY WARRANTY; without even the implied warranty of
// MERCHANTABILITY or FITNESS FOR A PARTICULAR PURPOSE.  See the
// GNU Lesser General Public License for more details.
// 
// You should have received a copy of the GNU Lesser General Public 
// License along with Hangfire. If not, see <http://www.gnu.org/licenses/>.

using System;
using System.Diagnostics.CodeAnalysis;
using System.IO;
using System.Text;

namespace Hangfire.Common
{
    internal static class ShallowExceptionHelper
    {
        private static readonly object DataKey = "OriginalStackTrace";

        public static void PreserveOriginalStackTrace(this Exception exception)
        {
            if (exception != null && !exception.Data.Contains(DataKey))
            {
                exception.Data.Add(DataKey, GetStackTrace(exception, includeFileInfo: false));
            }
        }

<<<<<<< HEAD
        public static string ToStringWithOriginalStackTrace(this Exception exception, int? numLines)
=======
        public static string ToStringWithOriginalStackTrace([NotNull] this Exception exception, int? numLines, bool includeFileInfo)
>>>>>>> 8e3a4d87
        {
            if (exception == null) throw new ArgumentNullException(nameof(exception));
            return GetFirstLines(ToStringHelper(exception, false, includeFileInfo), numLines);
        }

        private static string ToStringHelper(Exception exception, bool isInner, bool includeFileInfo)
        {
            var sb = new StringBuilder();
            sb.Append(exception.GetType().FullName);
            sb.Append(": ");
            sb.Append(exception.Message);

            if (exception.InnerException != null)
            {
                sb.Append(" ---> ");
                sb.Append(ToStringHelper(exception.InnerException, true, includeFileInfo));
            }
            else sb.Append('\n');

<<<<<<< HEAD
            var stackTrace = exception.Data.Contains(DataKey) ? (string?)exception.Data[DataKey] : GetStackTraceNoFileInfo(exception);
=======
            var stackTrace = exception.Data.Contains(DataKey) ? (string)exception.Data[DataKey] : GetStackTrace(exception, includeFileInfo);
>>>>>>> 8e3a4d87
            if (!String.IsNullOrWhiteSpace(stackTrace))
            {
                sb.Append(stackTrace);
                sb.Append('\n');
            }

            if (isInner) sb.Append("   --- End of inner exception stack trace ---\n");

            return sb.ToString();
        }

        [return: NotNullIfNotNull(nameof(text))]
        private static string? GetFirstLines(string text, int? numLines)
        {
            if (text == null) return null;
            if (!numLines.HasValue || numLines.Value < 0) return text;

            using (var reader = new StringReader(text))
            {
                var builder = new StringBuilder();

                while (numLines-- > 0)
                {
                    var line = reader.ReadLine();
                    if (line == null) break;

                    if (builder.Length > 0) builder.AppendLine();
                    builder.Append(line);
                }

                return builder.ToString();
            }
        }

        private static string GetStackTrace(Exception ex, bool includeFileInfo)
        {
#if NETSTANDARD1_3
            return ex.StackTrace;
#else
            return new System.Diagnostics.StackTrace(ex, includeFileInfo).ToString();
#endif
        }
    }
}<|MERGE_RESOLUTION|>--- conflicted
+++ resolved
@@ -32,11 +32,7 @@
             }
         }
 
-<<<<<<< HEAD
-        public static string ToStringWithOriginalStackTrace(this Exception exception, int? numLines)
-=======
-        public static string ToStringWithOriginalStackTrace([NotNull] this Exception exception, int? numLines, bool includeFileInfo)
->>>>>>> 8e3a4d87
+        public static string ToStringWithOriginalStackTrace(this Exception exception, int? numLines, bool includeFileInfo)
         {
             if (exception == null) throw new ArgumentNullException(nameof(exception));
             return GetFirstLines(ToStringHelper(exception, false, includeFileInfo), numLines);
@@ -56,11 +52,8 @@
             }
             else sb.Append('\n');
 
-<<<<<<< HEAD
-            var stackTrace = exception.Data.Contains(DataKey) ? (string?)exception.Data[DataKey] : GetStackTraceNoFileInfo(exception);
-=======
-            var stackTrace = exception.Data.Contains(DataKey) ? (string)exception.Data[DataKey] : GetStackTrace(exception, includeFileInfo);
->>>>>>> 8e3a4d87
+            var stackTrace = exception.Data.Contains(DataKey) ? (string?)exception.Data[DataKey] : GetStackTrace(exception, includeFileInfo);
+
             if (!String.IsNullOrWhiteSpace(stackTrace))
             {
                 sb.Append(stackTrace);
