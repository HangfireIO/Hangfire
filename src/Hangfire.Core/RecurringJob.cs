--- conflicted
+++ resolved
@@ -30,11 +30,7 @@
 
         [Obsolete("Please use an overload with the explicit recurringJobId parameter and RecurringJobOptions instead. Will be removed in 2.0.0.")]
         public static void AddOrUpdate(
-<<<<<<< HEAD
-            [NotNull] Expression<Action> methodCall,
-=======
-            [NotNull, InstantHandle] Expression<Action> methodCall,
->>>>>>> b131c2f5
+            [NotNull, InstantHandle] Expression<Action> methodCall,
             [NotNull] Func<string> cronExpression,
             [CanBeNull] TimeZoneInfo timeZone = null,
             [NotNull] string queue = EnqueuedState.DefaultQueue)
@@ -45,7 +41,7 @@
 
         [Obsolete("Please use an overload with the explicit recurringJobId parameter instead. Will be removed in 2.0.0.")]
         public static void AddOrUpdate(
-            [NotNull] Expression<Action> methodCall,
+            [NotNull, InstantHandle] Expression<Action> methodCall,
             [NotNull] Func<string> cronExpression,
             [NotNull] RecurringJobOptions options)
         {
@@ -55,11 +51,7 @@
 
         [Obsolete("Please use an overload with the explicit recurringJobId parameter and RecurringJobOptions instead. Will be removed in 2.0.0.")]
         public static void AddOrUpdate<T>(
-<<<<<<< HEAD
-            [NotNull] Expression<Action<T>> methodCall,
-=======
-            [NotNull, InstantHandle] Expression<Action<T>> methodCall,
->>>>>>> b131c2f5
+            [NotNull, InstantHandle] Expression<Action<T>> methodCall,
             [NotNull] Func<string> cronExpression,
             [CanBeNull] TimeZoneInfo timeZone = null,
             [NotNull] string queue = EnqueuedState.DefaultQueue)
@@ -70,7 +62,7 @@
 
         [Obsolete("Please use an overload with the explicit recurringJobId parameter instead. Will be removed in 2.0.0.")]
         public static void AddOrUpdate<T>(
-            [NotNull] Expression<Action<T>> methodCall,
+            [NotNull, InstantHandle] Expression<Action<T>> methodCall,
             [NotNull] Func<string> cronExpression,
             [NotNull] RecurringJobOptions options)
         {
@@ -80,11 +72,7 @@
 
         [Obsolete("Please use an overload with the explicit recurringJobId parameter and RecurringJobOptions instead. Will be removed in 2.0.0.")]
         public static void AddOrUpdate(
-<<<<<<< HEAD
-            [NotNull] Expression<Action> methodCall,
-=======
-            [NotNull, InstantHandle] Expression<Action> methodCall,
->>>>>>> b131c2f5
+            [NotNull, InstantHandle] Expression<Action> methodCall,
             [NotNull] string cronExpression,
             [CanBeNull] TimeZoneInfo timeZone = null,
             [NotNull] string queue = EnqueuedState.DefaultQueue)
@@ -97,7 +85,7 @@
 
         [Obsolete("Please use an overload with the explicit recurringJobId parameter instead. Will be removed in 2.0.0.")]
         public static void AddOrUpdate(
-            [NotNull] Expression<Action> methodCall,
+            [NotNull, InstantHandle] Expression<Action> methodCall,
             [NotNull] string cronExpression,
             [NotNull] RecurringJobOptions options)
         {
@@ -109,11 +97,7 @@
 
         [Obsolete("Please use an overload with the explicit recurringJobId parameter and RecurringJobOptions instead. Will be removed in 2.0.0.")]
         public static void AddOrUpdate<T>(
-<<<<<<< HEAD
-            [NotNull] Expression<Action<T>> methodCall,
-=======
-            [NotNull, InstantHandle] Expression<Action<T>> methodCall,
->>>>>>> b131c2f5
+            [NotNull, InstantHandle] Expression<Action<T>> methodCall,
             [NotNull] string cronExpression,
             [CanBeNull] TimeZoneInfo timeZone = null,
             [NotNull] string queue = EnqueuedState.DefaultQueue)
@@ -126,7 +110,7 @@
 
         [Obsolete("Please use an overload with the explicit recurringJobId parameter instead. Will be removed in 2.0.0.")]
         public static void AddOrUpdate<T>(
-            [NotNull] Expression<Action<T>> methodCall,
+            [NotNull, InstantHandle] Expression<Action<T>> methodCall,
             [NotNull] string cronExpression,
             [NotNull] RecurringJobOptions options)
         {
@@ -139,11 +123,7 @@
         [Obsolete("Please use AddOrUpdate(string, Expression<Action>, Func<string>, RecurringJobOptions) instead. Will be removed in 2.0.0.")]
         public static void AddOrUpdate(
             [NotNull] string recurringJobId,
-<<<<<<< HEAD
-            [NotNull] Expression<Action> methodCall,
-=======
-            [NotNull, InstantHandle] Expression<Action> methodCall,
->>>>>>> b131c2f5
+            [NotNull, InstantHandle] Expression<Action> methodCall,
             [NotNull] Func<string> cronExpression,
             [CanBeNull] TimeZoneInfo timeZone = null,
             [NotNull] string queue = EnqueuedState.DefaultQueue)
@@ -154,15 +134,15 @@
 
         public static void AddOrUpdate(
             [NotNull] string recurringJobId,
-            [NotNull] Expression<Action> methodCall,
-            [NotNull] Func<string> cronExpression)
-        {
-            AddOrUpdate(recurringJobId, methodCall, cronExpression, new RecurringJobOptions());
-        }
-
-        public static void AddOrUpdate(
-            [NotNull] string recurringJobId,
-            [NotNull] Expression<Action> methodCall,
+            [NotNull, InstantHandle] Expression<Action> methodCall,
+            [NotNull] Func<string> cronExpression)
+        {
+            AddOrUpdate(recurringJobId, methodCall, cronExpression, new RecurringJobOptions());
+        }
+
+        public static void AddOrUpdate(
+            [NotNull] string recurringJobId,
+            [NotNull, InstantHandle] Expression<Action> methodCall,
             [NotNull] Func<string> cronExpression,
             [NotNull] RecurringJobOptions options)
         {
@@ -173,16 +153,16 @@
         public static void AddOrUpdate(
             [NotNull] string recurringJobId,
             [NotNull] string queue,
-            [NotNull] Expression<Action> methodCall,
-            [NotNull] Func<string> cronExpression)
-        {
-            AddOrUpdate(recurringJobId, queue, methodCall, cronExpression, new RecurringJobOptions());
-        }
-
-        public static void AddOrUpdate(
-            [NotNull] string recurringJobId,
-            [NotNull] string queue,
-            [NotNull] Expression<Action> methodCall,
+            [NotNull, InstantHandle] Expression<Action> methodCall,
+            [NotNull] Func<string> cronExpression)
+        {
+            AddOrUpdate(recurringJobId, queue, methodCall, cronExpression, new RecurringJobOptions());
+        }
+
+        public static void AddOrUpdate(
+            [NotNull] string recurringJobId,
+            [NotNull] string queue,
+            [NotNull, InstantHandle] Expression<Action> methodCall,
             [NotNull] Func<string> cronExpression,
             [NotNull] RecurringJobOptions options)
         {
@@ -193,11 +173,7 @@
         [Obsolete("Please use AddOrUpdate<T>(string, Expression<Action<T>>, Func<string>, RecurringJobOptions) instead. Will be removed in 2.0.0.")]
         public static void AddOrUpdate<T>(
             [NotNull] string recurringJobId,
-<<<<<<< HEAD
-            [NotNull] Expression<Action<T>> methodCall,
-=======
-            [NotNull, InstantHandle] Expression<Action<T>> methodCall,
->>>>>>> b131c2f5
+            [NotNull, InstantHandle] Expression<Action<T>> methodCall,
             [NotNull] Func<string> cronExpression,
             [CanBeNull] TimeZoneInfo timeZone = null,
             [NotNull] string queue = EnqueuedState.DefaultQueue)
@@ -208,15 +184,15 @@
 
         public static void AddOrUpdate<T>(
             [NotNull] string recurringJobId,
-            [NotNull] Expression<Action<T>> methodCall,
-            [NotNull] Func<string> cronExpression)
-        {
-            AddOrUpdate(recurringJobId, methodCall, cronExpression, new RecurringJobOptions());
-        }
-
-        public static void AddOrUpdate<T>(
-            [NotNull] string recurringJobId,
-            [NotNull] Expression<Action<T>> methodCall,
+            [NotNull, InstantHandle] Expression<Action<T>> methodCall,
+            [NotNull] Func<string> cronExpression)
+        {
+            AddOrUpdate(recurringJobId, methodCall, cronExpression, new RecurringJobOptions());
+        }
+
+        public static void AddOrUpdate<T>(
+            [NotNull] string recurringJobId,
+            [NotNull, InstantHandle] Expression<Action<T>> methodCall,
             [NotNull] Func<string> cronExpression,
             [NotNull] RecurringJobOptions options)
         {
@@ -227,16 +203,16 @@
         public static void AddOrUpdate<T>(
             [NotNull] string recurringJobId,
             [NotNull] string queue,
-            [NotNull] Expression<Action<T>> methodCall,
-            [NotNull] Func<string> cronExpression)
-        {
-            AddOrUpdate(recurringJobId, queue, methodCall, cronExpression, new RecurringJobOptions());
-        }
-
-        public static void AddOrUpdate<T>(
-            [NotNull] string recurringJobId,
-            [NotNull] string queue,
-            [NotNull] Expression<Action<T>> methodCall,
+            [NotNull, InstantHandle] Expression<Action<T>> methodCall,
+            [NotNull] Func<string> cronExpression)
+        {
+            AddOrUpdate(recurringJobId, queue, methodCall, cronExpression, new RecurringJobOptions());
+        }
+
+        public static void AddOrUpdate<T>(
+            [NotNull] string recurringJobId,
+            [NotNull] string queue,
+            [NotNull, InstantHandle] Expression<Action<T>> methodCall,
             [NotNull] Func<string> cronExpression,
             [NotNull] RecurringJobOptions options)
         {
@@ -247,11 +223,7 @@
         [Obsolete("Please use AddOrUpdate(string, Expression<Action>, string, RecurringJobOptions) instead. Will be removed in 2.0.0.")]
         public static void AddOrUpdate(
             [NotNull] string recurringJobId,
-<<<<<<< HEAD
-            [NotNull] Expression<Action> methodCall,
-=======
-            [NotNull, InstantHandle] Expression<Action> methodCall,
->>>>>>> b131c2f5
+            [NotNull, InstantHandle] Expression<Action> methodCall,
             [NotNull] string cronExpression,
             [CanBeNull] TimeZoneInfo timeZone = null,
             [NotNull] string queue = EnqueuedState.DefaultQueue)
@@ -262,35 +234,35 @@
 
         public static void AddOrUpdate(
             [NotNull] string recurringJobId,
-            [NotNull] Expression<Action> methodCall,
-            [NotNull] string cronExpression)
-        {
-            AddOrUpdate(recurringJobId, methodCall, cronExpression, new RecurringJobOptions());
-        }
-
-        public static void AddOrUpdate(
-            [NotNull] string recurringJobId,
-            [NotNull] Expression<Action> methodCall,
-            [NotNull] string cronExpression,
-            [NotNull] RecurringJobOptions options)
-        {
-            var job = Job.FromExpression(methodCall);
-            Instance.Value.AddOrUpdate(recurringJobId, job, cronExpression, options);
-        }
-
-        public static void AddOrUpdate(
-            [NotNull] string recurringJobId,
-            [NotNull] string queue,
-            [NotNull] Expression<Action> methodCall,
-            [NotNull] string cronExpression)
-        {
-            AddOrUpdate(recurringJobId, queue, methodCall, cronExpression, new RecurringJobOptions());
-        }
-
-        public static void AddOrUpdate(
-            [NotNull] string recurringJobId,
-            [NotNull] string queue,
-            [NotNull] Expression<Action> methodCall,
+            [NotNull, InstantHandle] Expression<Action> methodCall,
+            [NotNull] string cronExpression)
+        {
+            AddOrUpdate(recurringJobId, methodCall, cronExpression, new RecurringJobOptions());
+        }
+
+        public static void AddOrUpdate(
+            [NotNull] string recurringJobId,
+            [NotNull, InstantHandle] Expression<Action> methodCall,
+            [NotNull] string cronExpression,
+            [NotNull] RecurringJobOptions options)
+        {
+            var job = Job.FromExpression(methodCall);
+            Instance.Value.AddOrUpdate(recurringJobId, job, cronExpression, options);
+        }
+
+        public static void AddOrUpdate(
+            [NotNull] string recurringJobId,
+            [NotNull] string queue,
+            [NotNull, InstantHandle] Expression<Action> methodCall,
+            [NotNull] string cronExpression)
+        {
+            AddOrUpdate(recurringJobId, queue, methodCall, cronExpression, new RecurringJobOptions());
+        }
+
+        public static void AddOrUpdate(
+            [NotNull] string recurringJobId,
+            [NotNull] string queue,
+            [NotNull, InstantHandle] Expression<Action> methodCall,
             [NotNull] string cronExpression,
             [NotNull] RecurringJobOptions options)
         {
@@ -303,11 +275,7 @@
         [Obsolete("Please use AddOrUpdate<T>(string, Expression<Action<T>>, string, RecurringJobOptions) instead. Will be removed in 2.0.0.")]
         public static void AddOrUpdate<T>(
             [NotNull] string recurringJobId,
-<<<<<<< HEAD
-            [NotNull] Expression<Action<T>> methodCall,
-=======
-            [NotNull, InstantHandle] Expression<Action<T>> methodCall,
->>>>>>> b131c2f5
+            [NotNull, InstantHandle] Expression<Action<T>> methodCall,
             [NotNull] string cronExpression,
             [CanBeNull] TimeZoneInfo timeZone = null,
             [NotNull] string queue = EnqueuedState.DefaultQueue)
@@ -318,35 +286,35 @@
 
         public static void AddOrUpdate<T>(
             [NotNull] string recurringJobId,
-            [NotNull] Expression<Action<T>> methodCall,
-            [NotNull] string cronExpression)
-        {
-            AddOrUpdate(recurringJobId, methodCall, cronExpression, new RecurringJobOptions());
-        }
-
-        public static void AddOrUpdate<T>(
-            [NotNull] string recurringJobId,
-            [NotNull] Expression<Action<T>> methodCall,
-            [NotNull] string cronExpression,
-            [NotNull] RecurringJobOptions options)
-        {
-            var job = Job.FromExpression(methodCall);
-            Instance.Value.AddOrUpdate(recurringJobId, job, cronExpression, options);
-        }
-
-        public static void AddOrUpdate<T>(
-            [NotNull] string recurringJobId,
-            [NotNull] string queue,
-            [NotNull] Expression<Action<T>> methodCall,
-            [NotNull] string cronExpression)
-        {
-            AddOrUpdate(recurringJobId, queue, methodCall, cronExpression, new RecurringJobOptions());
-        }
-
-        public static void AddOrUpdate<T>(
-            [NotNull] string recurringJobId,
-            [NotNull] string queue,
-            [NotNull] Expression<Action<T>> methodCall,
+            [NotNull, InstantHandle] Expression<Action<T>> methodCall,
+            [NotNull] string cronExpression)
+        {
+            AddOrUpdate(recurringJobId, methodCall, cronExpression, new RecurringJobOptions());
+        }
+
+        public static void AddOrUpdate<T>(
+            [NotNull] string recurringJobId,
+            [NotNull, InstantHandle] Expression<Action<T>> methodCall,
+            [NotNull] string cronExpression,
+            [NotNull] RecurringJobOptions options)
+        {
+            var job = Job.FromExpression(methodCall);
+            Instance.Value.AddOrUpdate(recurringJobId, job, cronExpression, options);
+        }
+
+        public static void AddOrUpdate<T>(
+            [NotNull] string recurringJobId,
+            [NotNull] string queue,
+            [NotNull, InstantHandle] Expression<Action<T>> methodCall,
+            [NotNull] string cronExpression)
+        {
+            AddOrUpdate(recurringJobId, queue, methodCall, cronExpression, new RecurringJobOptions());
+        }
+
+        public static void AddOrUpdate<T>(
+            [NotNull] string recurringJobId,
+            [NotNull] string queue,
+            [NotNull, InstantHandle] Expression<Action<T>> methodCall,
             [NotNull] string cronExpression,
             [NotNull] RecurringJobOptions options)
         {
@@ -358,11 +326,7 @@
 
         [Obsolete("Please use an overload with the explicit recurringJobId parameter and RecurringJobOptions instead. Will be removed in 2.0.0.")]
         public static void AddOrUpdate(
-<<<<<<< HEAD
-            [NotNull] Expression<Func<Task>> methodCall,
-=======
-            [NotNull, InstantHandle] Expression<Func<Task>> methodCall,
->>>>>>> b131c2f5
+            [NotNull, InstantHandle] Expression<Func<Task>> methodCall,
             [NotNull] Func<string> cronExpression,
             [CanBeNull] TimeZoneInfo timeZone = null,
             [NotNull] string queue = EnqueuedState.DefaultQueue)
@@ -373,7 +337,7 @@
 
         [Obsolete("Please use an overload with the explicit recurringJobId parameter instead. Will be removed in 2.0.0.")]
         public static void AddOrUpdate(
-            [NotNull] Expression<Func<Task>> methodCall,
+            [NotNull, InstantHandle] Expression<Func<Task>> methodCall,
             [NotNull] Func<string> cronExpression,
             [NotNull] RecurringJobOptions options)
         {
@@ -383,11 +347,7 @@
 
         [Obsolete("Please use an overload with the explicit recurringJobId parameter and RecurringJobOptions instead. Will be removed in 2.0.0.")]
         public static void AddOrUpdate<T>(
-<<<<<<< HEAD
-            [NotNull] Expression<Func<T, Task>> methodCall,
-=======
-            [NotNull, InstantHandle] Expression<Func<T, Task>> methodCall,
->>>>>>> b131c2f5
+            [NotNull, InstantHandle] Expression<Func<T, Task>> methodCall,
             [NotNull] Func<string> cronExpression,
             [CanBeNull] TimeZoneInfo timeZone = null,
             [NotNull] string queue = EnqueuedState.DefaultQueue)
@@ -398,7 +358,7 @@
 
         [Obsolete("Please use an overload with the explicit recurringJobId parameter instead. Will be removed in 2.0.0.")]
         public static void AddOrUpdate<T>(
-            [NotNull] Expression<Func<T, Task>> methodCall,
+            [NotNull, InstantHandle] Expression<Func<T, Task>> methodCall,
             [NotNull] Func<string> cronExpression,
             [NotNull] RecurringJobOptions options)
         {
@@ -408,11 +368,7 @@
 
         [Obsolete("Please use an overload with the explicit recurringJobId parameter and RecurringJobOptions instead. Will be removed in 2.0.0.")]
         public static void AddOrUpdate(
-<<<<<<< HEAD
-            [NotNull] Expression<Func<Task>> methodCall,
-=======
-            [NotNull, InstantHandle] Expression<Func<Task>> methodCall,
->>>>>>> b131c2f5
+            [NotNull, InstantHandle] Expression<Func<Task>> methodCall,
             [NotNull] string cronExpression,
             [CanBeNull] TimeZoneInfo timeZone = null,
             [NotNull] string queue = EnqueuedState.DefaultQueue)
@@ -425,7 +381,7 @@
 
         [Obsolete("Please use an overload with the explicit recurringJobId parameter instead. Will be removed in 2.0.0.")]
         public static void AddOrUpdate(
-            [NotNull] Expression<Func<Task>> methodCall,
+            [NotNull, InstantHandle] Expression<Func<Task>> methodCall,
             [NotNull] string cronExpression,
             [NotNull] RecurringJobOptions options)
         {
@@ -437,11 +393,7 @@
 
         [Obsolete("Please use an overload with the explicit recurringJobId parameter and RecurringJobOptions instead. Will be removed in 2.0.0.")]
         public static void AddOrUpdate<T>(
-<<<<<<< HEAD
-            [NotNull] Expression<Func<T, Task>> methodCall,
-=======
-            [NotNull, InstantHandle] Expression<Func<T, Task>> methodCall,
->>>>>>> b131c2f5
+            [NotNull, InstantHandle] Expression<Func<T, Task>> methodCall,
             [NotNull] string cronExpression,
             [CanBeNull] TimeZoneInfo timeZone = null,
             [NotNull] string queue = EnqueuedState.DefaultQueue)
@@ -454,7 +406,7 @@
 
         [Obsolete("Please use an overload with the explicit recurringJobId parameter instead. Will be removed in 2.0.0.")]
         public static void AddOrUpdate<T>(
-            [NotNull] Expression<Func<T, Task>> methodCall,
+            [NotNull, InstantHandle] Expression<Func<T, Task>> methodCall,
             [NotNull] string cronExpression,
             [NotNull] RecurringJobOptions options)
         {
@@ -467,11 +419,7 @@
         [Obsolete("Please use AddOrUpdate(string, Expression<Func<Task>>, Func<string>, RecurringJobOptions) instead. Will be removed in 2.0.0.")]
         public static void AddOrUpdate(
             [NotNull] string recurringJobId,
-<<<<<<< HEAD
-            [NotNull] Expression<Func<Task>> methodCall,
-=======
-            [NotNull, InstantHandle] Expression<Func<Task>> methodCall,
->>>>>>> b131c2f5
+            [NotNull, InstantHandle] Expression<Func<Task>> methodCall,
             [NotNull] Func<string> cronExpression,
             [CanBeNull] TimeZoneInfo timeZone = null,
             [NotNull] string queue = EnqueuedState.DefaultQueue)
@@ -482,15 +430,15 @@
 
         public static void AddOrUpdate(
             [NotNull] string recurringJobId,
-            [NotNull] Expression<Func<Task>> methodCall,
-            [NotNull] Func<string> cronExpression)
-        {
-            AddOrUpdate(recurringJobId, methodCall, cronExpression, new RecurringJobOptions());
-        }
-
-        public static void AddOrUpdate(
-            [NotNull] string recurringJobId,
-            [NotNull] Expression<Func<Task>> methodCall,
+            [NotNull, InstantHandle] Expression<Func<Task>> methodCall,
+            [NotNull] Func<string> cronExpression)
+        {
+            AddOrUpdate(recurringJobId, methodCall, cronExpression, new RecurringJobOptions());
+        }
+
+        public static void AddOrUpdate(
+            [NotNull] string recurringJobId,
+            [NotNull, InstantHandle] Expression<Func<Task>> methodCall,
             [NotNull] Func<string> cronExpression,
             [NotNull] RecurringJobOptions options)
         {
@@ -501,16 +449,16 @@
         public static void AddOrUpdate(
             [NotNull] string recurringJobId,
             [NotNull] string queue,
-            [NotNull] Expression<Func<Task>> methodCall,
-            [NotNull] Func<string> cronExpression)
-        {
-            AddOrUpdate(recurringJobId, queue, methodCall, cronExpression, new RecurringJobOptions());
-        }
-
-        public static void AddOrUpdate(
-            [NotNull] string recurringJobId,
-            [NotNull] string queue,
-            [NotNull] Expression<Func<Task>> methodCall,
+            [NotNull, InstantHandle] Expression<Func<Task>> methodCall,
+            [NotNull] Func<string> cronExpression)
+        {
+            AddOrUpdate(recurringJobId, queue, methodCall, cronExpression, new RecurringJobOptions());
+        }
+
+        public static void AddOrUpdate(
+            [NotNull] string recurringJobId,
+            [NotNull] string queue,
+            [NotNull, InstantHandle] Expression<Func<Task>> methodCall,
             [NotNull] Func<string> cronExpression,
             [NotNull] RecurringJobOptions options)
         {
@@ -521,11 +469,7 @@
         [Obsolete("Please use AddOrUpdate<T>(string, Expression<Func<T, Task>>, Func<string>, RecurringJobOptions) instead. Will be removed in 2.0.0.")]
         public static void AddOrUpdate<T>(
             [NotNull] string recurringJobId,
-<<<<<<< HEAD
-            [NotNull] Expression<Func<T, Task>> methodCall,
-=======
-            [NotNull, InstantHandle] Expression<Func<T, Task>> methodCall,
->>>>>>> b131c2f5
+            [NotNull, InstantHandle] Expression<Func<T, Task>> methodCall,
             [NotNull] Func<string> cronExpression,
             [CanBeNull] TimeZoneInfo timeZone = null,
             [NotNull] string queue = EnqueuedState.DefaultQueue)
@@ -536,15 +480,15 @@
 
         public static void AddOrUpdate<T>(
             [NotNull] string recurringJobId,
-            [NotNull] Expression<Func<T, Task>> methodCall,
-            [NotNull] Func<string> cronExpression)
-        {
-            AddOrUpdate(recurringJobId, methodCall, cronExpression, new RecurringJobOptions());
-        }
-
-        public static void AddOrUpdate<T>(
-            [NotNull] string recurringJobId,
-            [NotNull] Expression<Func<T, Task>> methodCall,
+            [NotNull, InstantHandle] Expression<Func<T, Task>> methodCall,
+            [NotNull] Func<string> cronExpression)
+        {
+            AddOrUpdate(recurringJobId, methodCall, cronExpression, new RecurringJobOptions());
+        }
+
+        public static void AddOrUpdate<T>(
+            [NotNull] string recurringJobId,
+            [NotNull, InstantHandle] Expression<Func<T, Task>> methodCall,
             [NotNull] Func<string> cronExpression,
             [NotNull] RecurringJobOptions options)
         {
@@ -555,16 +499,16 @@
         public static void AddOrUpdate<T>(
             [NotNull] string recurringJobId,
             [NotNull] string queue,
-            [NotNull] Expression<Func<T, Task>> methodCall,
-            [NotNull] Func<string> cronExpression)
-        {
-            AddOrUpdate(recurringJobId, queue, methodCall, cronExpression, new RecurringJobOptions());
-        }
-
-        public static void AddOrUpdate<T>(
-            [NotNull] string recurringJobId,
-            [NotNull] string queue,
-            [NotNull] Expression<Func<T, Task>> methodCall,
+            [NotNull, InstantHandle] Expression<Func<T, Task>> methodCall,
+            [NotNull] Func<string> cronExpression)
+        {
+            AddOrUpdate(recurringJobId, queue, methodCall, cronExpression, new RecurringJobOptions());
+        }
+
+        public static void AddOrUpdate<T>(
+            [NotNull] string recurringJobId,
+            [NotNull] string queue,
+            [NotNull, InstantHandle] Expression<Func<T, Task>> methodCall,
             [NotNull] Func<string> cronExpression,
             [NotNull] RecurringJobOptions options)
         {
@@ -575,11 +519,7 @@
         [Obsolete("Please use AddOrUpdate(string, Expression<Func<Task>>, string, RecurringJobOptions) instead. Will be removed in 2.0.0.")]
         public static void AddOrUpdate(
             [NotNull] string recurringJobId,
-<<<<<<< HEAD
-            [NotNull] Expression<Func<Task>> methodCall,
-=======
-            [NotNull, InstantHandle] Expression<Func<Task>> methodCall,
->>>>>>> b131c2f5
+            [NotNull, InstantHandle] Expression<Func<Task>> methodCall,
             [NotNull] string cronExpression,
             [CanBeNull] TimeZoneInfo timeZone = null,
             [NotNull] string queue = EnqueuedState.DefaultQueue)
@@ -590,35 +530,35 @@
 
         public static void AddOrUpdate(
             [NotNull] string recurringJobId,
-            [NotNull] Expression<Func<Task>> methodCall,
-            [NotNull] string cronExpression)
-        {
-            AddOrUpdate(recurringJobId, methodCall, cronExpression, new RecurringJobOptions());
-        }
-
-        public static void AddOrUpdate(
-            [NotNull] string recurringJobId,
-            [NotNull] Expression<Func<Task>> methodCall,
-            [NotNull] string cronExpression,
-            [NotNull] RecurringJobOptions options)
-        {
-            var job = Job.FromExpression(methodCall);
-            Instance.Value.AddOrUpdate(recurringJobId, job, cronExpression, options);
-        }
-
-        public static void AddOrUpdate(
-            [NotNull] string recurringJobId,
-            [NotNull] string queue,
-            [NotNull] Expression<Func<Task>> methodCall,
-            [NotNull] string cronExpression)
-        {
-            AddOrUpdate(recurringJobId, queue, methodCall, cronExpression, new RecurringJobOptions());
-        }
-
-        public static void AddOrUpdate(
-            [NotNull] string recurringJobId,
-            [NotNull] string queue,
-            [NotNull] Expression<Func<Task>> methodCall,
+            [NotNull, InstantHandle] Expression<Func<Task>> methodCall,
+            [NotNull] string cronExpression)
+        {
+            AddOrUpdate(recurringJobId, methodCall, cronExpression, new RecurringJobOptions());
+        }
+
+        public static void AddOrUpdate(
+            [NotNull] string recurringJobId,
+            [NotNull, InstantHandle] Expression<Func<Task>> methodCall,
+            [NotNull] string cronExpression,
+            [NotNull] RecurringJobOptions options)
+        {
+            var job = Job.FromExpression(methodCall);
+            Instance.Value.AddOrUpdate(recurringJobId, job, cronExpression, options);
+        }
+
+        public static void AddOrUpdate(
+            [NotNull] string recurringJobId,
+            [NotNull] string queue,
+            [NotNull, InstantHandle] Expression<Func<Task>> methodCall,
+            [NotNull] string cronExpression)
+        {
+            AddOrUpdate(recurringJobId, queue, methodCall, cronExpression, new RecurringJobOptions());
+        }
+
+        public static void AddOrUpdate(
+            [NotNull] string recurringJobId,
+            [NotNull] string queue,
+            [NotNull, InstantHandle] Expression<Func<Task>> methodCall,
             [NotNull] string cronExpression,
             [NotNull] RecurringJobOptions options)
         {
@@ -631,11 +571,7 @@
         [Obsolete("Please use AddOrUpdate<T>(string, Expression<Func<T, Task>>, string, RecurringJobOptions) instead. Will be removed in 2.0.0.")]
         public static void AddOrUpdate<T>(
             [NotNull] string recurringJobId,
-<<<<<<< HEAD
-            [NotNull] Expression<Func<T, Task>> methodCall,
-=======
-            [NotNull, InstantHandle] Expression<Func<T, Task>> methodCall,
->>>>>>> b131c2f5
+            [NotNull, InstantHandle] Expression<Func<T, Task>> methodCall,
             [NotNull] string cronExpression,
             [CanBeNull] TimeZoneInfo timeZone = null,
             [NotNull] string queue = EnqueuedState.DefaultQueue)
@@ -644,38 +580,37 @@
             Instance.Value.AddOrUpdate(recurringJobId, job, cronExpression, timeZone ?? TimeZoneInfo.Utc, queue);
         }
 
-<<<<<<< HEAD
-        public static void AddOrUpdate<T>(
-            [NotNull] string recurringJobId,
-            [NotNull] Expression<Func<T, Task>> methodCall,
-            [NotNull] string cronExpression)
-        {
-            AddOrUpdate(recurringJobId, methodCall, cronExpression, new RecurringJobOptions());
-        }
-
-        public static void AddOrUpdate<T>(
-            [NotNull] string recurringJobId,
-            [NotNull] Expression<Func<T, Task>> methodCall,
-            [NotNull] string cronExpression,
-            [NotNull] RecurringJobOptions options)
-        {
-            var job = Job.FromExpression(methodCall);
-            Instance.Value.AddOrUpdate(recurringJobId, job, cronExpression, options);
-        }
-
-        public static void AddOrUpdate<T>(
-            [NotNull] string recurringJobId,
-            [NotNull] string queue,
-            [NotNull] Expression<Func<T, Task>> methodCall,
-            [NotNull] string cronExpression)
-        {
-            AddOrUpdate(recurringJobId, queue, methodCall, cronExpression, new RecurringJobOptions());
-        }
-
-        public static void AddOrUpdate<T>(
-            [NotNull] string recurringJobId,
-            [NotNull] string queue,
-            [NotNull] Expression<Func<T, Task>> methodCall,
+        public static void AddOrUpdate<T>(
+            [NotNull] string recurringJobId,
+            [NotNull, InstantHandle] Expression<Func<T, Task>> methodCall,
+            [NotNull] string cronExpression)
+        {
+            AddOrUpdate(recurringJobId, methodCall, cronExpression, new RecurringJobOptions());
+        }
+
+        public static void AddOrUpdate<T>(
+            [NotNull] string recurringJobId,
+            [NotNull, InstantHandle] Expression<Func<T, Task>> methodCall,
+            [NotNull] string cronExpression,
+            [NotNull] RecurringJobOptions options)
+        {
+            var job = Job.FromExpression(methodCall);
+            Instance.Value.AddOrUpdate(recurringJobId, job, cronExpression, options);
+        }
+
+        public static void AddOrUpdate<T>(
+            [NotNull] string recurringJobId,
+            [NotNull] string queue,
+            [NotNull, InstantHandle] Expression<Func<T, Task>> methodCall,
+            [NotNull] string cronExpression)
+        {
+            AddOrUpdate(recurringJobId, queue, methodCall, cronExpression, new RecurringJobOptions());
+        }
+
+        public static void AddOrUpdate<T>(
+            [NotNull] string recurringJobId,
+            [NotNull] string queue,
+            [NotNull, InstantHandle] Expression<Func<T, Task>> methodCall,
             [NotNull] string cronExpression,
             [NotNull] RecurringJobOptions options)
         {
@@ -685,17 +620,12 @@
             Instance.Value.AddOrUpdate(recurringJobId, job, cronExpression, options);
         }
 
-=======
->>>>>>> b131c2f5
         public static void RemoveIfExists([NotNull] string recurringJobId)
         {
             Instance.Value.RemoveIfExists(recurringJobId);
         }
 
-<<<<<<< HEAD
-=======
         [Obsolete("Please use the TriggerJob method instead. Will be removed in 2.0.0.")]
->>>>>>> b131c2f5
         public static void Trigger([NotNull] string recurringJobId)
         {
             Instance.Value.Trigger(recurringJobId);
