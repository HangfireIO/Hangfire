﻿// This file is part of Hangfire. Copyright © 2013-2014 Hangfire OÜ.
// 
// Hangfire is free software: you can redistribute it and/or modify
// it under the terms of the GNU Lesser General Public License as 
// published by the Free Software Foundation, either version 3 
// of the License, or any later version.
// 
// Hangfire is distributed in the hope that it will be useful,
// but WITHOUT ANY WARRANTY; without even the implied warranty of
// MERCHANTABILITY or FITNESS FOR A PARTICULAR PURPOSE.  See the
// GNU Lesser General Public License for more details.
// 
// You should have received a copy of the GNU Lesser General Public 
// License along with Hangfire. If not, see <http://www.gnu.org/licenses/>.

using System;
using System.Linq.Expressions;
using System.Threading;
using System.Threading.Tasks;
using Hangfire.Annotations;
using Hangfire.Common;
using Hangfire.States;

namespace Hangfire
{
    public static class RecurringJob
    {
        private static readonly Func<RecurringJobManager> DefaultFactory = static () => new RecurringJobManager();
        private static readonly object ManagerFactoryLock = new object();

        private static Func<RecurringJobManager> _managerFactory;

        internal static Func<RecurringJobManager> ManagerFactory
        {
            get
            {
                lock (ManagerFactoryLock)
                {
                    return _managerFactory ?? DefaultFactory;
                }
            }
            set
            {
                lock (ManagerFactoryLock)
                {
                    _managerFactory = value;
                }
            }
        }

        [Obsolete("Please use an overload with the explicit recurringJobId parameter and RecurringJobOptions instead. Will be removed in 2.0.0.")]
        public static void AddOrUpdate(
            [NotNull, InstantHandle] Expression<Action> methodCall,
            [NotNull] Func<string> cronExpression,
            [CanBeNull] TimeZoneInfo? timeZone = null,
            [NotNull] string queue = EnqueuedState.DefaultQueue)
        {
            if (cronExpression == null) throw new ArgumentNullException(nameof(cronExpression));
            AddOrUpdate(methodCall, cronExpression(), timeZone, queue);
        }

        [Obsolete("Please use an overload with the explicit recurringJobId parameter instead. Will be removed in 2.0.0.")]
        public static void AddOrUpdate(
            [NotNull, InstantHandle] Expression<Action> methodCall,
            [NotNull] Func<string> cronExpression,
            [NotNull] RecurringJobOptions options)
        {
            if (cronExpression == null) throw new ArgumentNullException(nameof(cronExpression));
            AddOrUpdate(methodCall, cronExpression(), options);
        }

        [Obsolete("Please use an overload with the explicit recurringJobId parameter and RecurringJobOptions instead. Will be removed in 2.0.0.")]
        public static void AddOrUpdate<T>(
            [NotNull, InstantHandle] Expression<Action<T>> methodCall,
            [NotNull] Func<string> cronExpression,
            [CanBeNull] TimeZoneInfo? timeZone = null,
            [NotNull] string queue = EnqueuedState.DefaultQueue)
        {
            if (cronExpression == null) throw new ArgumentNullException(nameof(cronExpression));
            AddOrUpdate(methodCall, cronExpression(), timeZone, queue);
        }

        [Obsolete("Please use an overload with the explicit recurringJobId parameter instead. Will be removed in 2.0.0.")]
        public static void AddOrUpdate<T>(
            [NotNull, InstantHandle] Expression<Action<T>> methodCall,
            [NotNull] Func<string> cronExpression,
            [NotNull] RecurringJobOptions options)
        {
            if (cronExpression == null) throw new ArgumentNullException(nameof(cronExpression));
            AddOrUpdate(methodCall, cronExpression(), options);
        }

        [Obsolete("Please use an overload with the explicit recurringJobId parameter and RecurringJobOptions instead. Will be removed in 2.0.0.")]
        public static void AddOrUpdate(
            [NotNull, InstantHandle] Expression<Action> methodCall,
            [NotNull] string cronExpression,
            [CanBeNull] TimeZoneInfo? timeZone = null,
            [NotNull] string queue = EnqueuedState.DefaultQueue)
        {
            var job = Job.Create(methodCall);
            var id = GetRecurringJobId(job);

            ManagerFactory().AddOrUpdate(id, job, cronExpression, timeZone ?? TimeZoneInfo.Utc, queue);
        }

        [Obsolete("Please use an overload with the explicit recurringJobId parameter instead. Will be removed in 2.0.0.")]
        public static void AddOrUpdate(
            [NotNull, InstantHandle] Expression<Action> methodCall,
            [NotNull] string cronExpression,
            [NotNull] RecurringJobOptions options)
        {
            var job = Job.Create(methodCall);
            var id = GetRecurringJobId(job);

            ManagerFactory().AddOrUpdate(id, job, cronExpression, options);
        }

        [Obsolete("Please use an overload with the explicit recurringJobId parameter and RecurringJobOptions instead. Will be removed in 2.0.0.")]
        public static void AddOrUpdate<T>(
            [NotNull, InstantHandle] Expression<Action<T>> methodCall,
            [NotNull] string cronExpression,
            [CanBeNull] TimeZoneInfo? timeZone = null,
            [NotNull] string queue = EnqueuedState.DefaultQueue)
        {
            var job = Job.Create(methodCall);
            var id = GetRecurringJobId(job);

            ManagerFactory().AddOrUpdate(id, job, cronExpression, timeZone ?? TimeZoneInfo.Utc, queue);
        }

        [Obsolete("Please use an overload with the explicit recurringJobId parameter instead. Will be removed in 2.0.0.")]
        public static void AddOrUpdate<T>(
            [NotNull, InstantHandle] Expression<Action<T>> methodCall,
            [NotNull] string cronExpression,
            [NotNull] RecurringJobOptions options)
        {
            var job = Job.Create(methodCall);
            var id = GetRecurringJobId(job);

            ManagerFactory().AddOrUpdate(id, job, cronExpression, options);
        }

        [Obsolete("Please use AddOrUpdate(string, Expression<Action>, Func<string>, RecurringJobOptions) instead. Will be removed in 2.0.0.")]
        public static void AddOrUpdate(
            [NotNull] string recurringJobId,
            [NotNull, InstantHandle] Expression<Action> methodCall,
            [NotNull] Func<string> cronExpression,
            [CanBeNull] TimeZoneInfo? timeZone = null,
            [NotNull] string queue = EnqueuedState.DefaultQueue)
        {
            if (cronExpression == null) throw new ArgumentNullException(nameof(cronExpression));
            AddOrUpdate(recurringJobId, methodCall, cronExpression(), timeZone, queue);
        }

        public static void AddOrUpdate(
            [NotNull] string recurringJobId,
            [NotNull, InstantHandle] Expression<Action> methodCall,
            [NotNull] Func<string> cronExpression)
        {
            AddOrUpdate(recurringJobId, methodCall, cronExpression, new RecurringJobOptions());
        }

        public static void AddOrUpdate(
            [NotNull] string recurringJobId,
            [NotNull, InstantHandle] Expression<Action> methodCall,
            [NotNull] Func<string> cronExpression,
            [NotNull] RecurringJobOptions options)
        {
            if (cronExpression == null) throw new ArgumentNullException(nameof(cronExpression));
            AddOrUpdate(recurringJobId, methodCall, cronExpression(), options);
        }

        public static void AddOrUpdate(
            [NotNull] string recurringJobId,
            [NotNull] string queue,
            [NotNull, InstantHandle] Expression<Action> methodCall,
            [NotNull] Func<string> cronExpression)
        {
            AddOrUpdate(recurringJobId, queue, methodCall, cronExpression, new RecurringJobOptions());
        }

        public static void AddOrUpdate(
            [NotNull] string recurringJobId,
            [NotNull] string queue,
            [NotNull, InstantHandle] Expression<Action> methodCall,
            [NotNull] Func<string> cronExpression,
            [NotNull] RecurringJobOptions options)
        {
            if (cronExpression == null) throw new ArgumentNullException(nameof(cronExpression));
            AddOrUpdate(recurringJobId, queue, methodCall, cronExpression(), options);
        }

        [Obsolete("Please use AddOrUpdate<T>(string, Expression<Action<T>>, Func<string>, RecurringJobOptions) instead. Will be removed in 2.0.0.")]
        public static void AddOrUpdate<T>(
            [NotNull] string recurringJobId,
            [NotNull, InstantHandle] Expression<Action<T>> methodCall,
            [NotNull] Func<string> cronExpression,
            [CanBeNull] TimeZoneInfo? timeZone = null,
            [NotNull] string queue = EnqueuedState.DefaultQueue)
        {
            if (cronExpression == null) throw new ArgumentNullException(nameof(cronExpression));
            AddOrUpdate(recurringJobId, methodCall, cronExpression(), timeZone, queue);
        }

        public static void AddOrUpdate<T>(
            [NotNull] string recurringJobId,
            [NotNull, InstantHandle] Expression<Action<T>> methodCall,
            [NotNull] Func<string> cronExpression)
        {
            AddOrUpdate(recurringJobId, methodCall, cronExpression, new RecurringJobOptions());
        }

        public static void AddOrUpdate<T>(
            [NotNull] string recurringJobId,
            [NotNull, InstantHandle] Expression<Action<T>> methodCall,
            [NotNull] Func<string> cronExpression,
            [NotNull] RecurringJobOptions options)
        {
            if (cronExpression == null) throw new ArgumentNullException(nameof(cronExpression));
            AddOrUpdate(recurringJobId, methodCall, cronExpression(), options);
        }

        public static void AddOrUpdate<T>(
            [NotNull] string recurringJobId,
            [NotNull] string queue,
            [NotNull, InstantHandle] Expression<Action<T>> methodCall,
            [NotNull] Func<string> cronExpression)
        {
            AddOrUpdate(recurringJobId, queue, methodCall, cronExpression, new RecurringJobOptions());
        }

        public static void AddOrUpdate<T>(
            [NotNull] string recurringJobId,
            [NotNull] string queue,
            [NotNull, InstantHandle] Expression<Action<T>> methodCall,
            [NotNull] Func<string> cronExpression,
            [NotNull] RecurringJobOptions options)
        {
            if (cronExpression == null) throw new ArgumentNullException(nameof(cronExpression));
            AddOrUpdate(recurringJobId, queue, methodCall, cronExpression(), options);
        }

        [Obsolete("Please use AddOrUpdate(string, Expression<Action>, string, RecurringJobOptions) instead. Will be removed in 2.0.0.")]
        public static void AddOrUpdate(
            [NotNull] string recurringJobId,
            [NotNull, InstantHandle] Expression<Action> methodCall,
            [NotNull] string cronExpression,
            [CanBeNull] TimeZoneInfo? timeZone = null,
            [NotNull] string queue = EnqueuedState.DefaultQueue)
        {
<<<<<<< HEAD
            var job = Job.Create(methodCall);
            Instance.Value.AddOrUpdate(recurringJobId, job, cronExpression, timeZone ?? TimeZoneInfo.Utc, queue);
=======
            var job = Job.FromExpression(methodCall);
            ManagerFactory().AddOrUpdate(recurringJobId, job, cronExpression, timeZone ?? TimeZoneInfo.Utc, queue);
>>>>>>> 8e3a4d87
        }

        public static void AddOrUpdate(
            [NotNull] string recurringJobId,
            [NotNull, InstantHandle] Expression<Action> methodCall,
            [NotNull] string cronExpression)
        {
            AddOrUpdate(recurringJobId, methodCall, cronExpression, new RecurringJobOptions());
        }

        public static void AddOrUpdate(
            [NotNull] string recurringJobId,
            [NotNull, InstantHandle] Expression<Action> methodCall,
            [NotNull] string cronExpression,
            [NotNull] RecurringJobOptions options)
        {
<<<<<<< HEAD
            var job = Job.Create(methodCall);
            Instance.Value.AddOrUpdate(recurringJobId, job, cronExpression, options);
=======
            var job = Job.FromExpression(methodCall);
            ManagerFactory().AddOrUpdate(recurringJobId, job, cronExpression, options);
>>>>>>> 8e3a4d87
        }

        public static void AddOrUpdate(
            [NotNull] string recurringJobId,
            [NotNull] string queue,
            [NotNull, InstantHandle] Expression<Action> methodCall,
            [NotNull] string cronExpression)
        {
            AddOrUpdate(recurringJobId, queue, methodCall, cronExpression, new RecurringJobOptions());
        }

        public static void AddOrUpdate(
            [NotNull] string recurringJobId,
            [NotNull] string queue,
            [NotNull, InstantHandle] Expression<Action> methodCall,
            [NotNull] string cronExpression,
            [NotNull] RecurringJobOptions options)
        {
            if (queue == null) throw new ArgumentNullException(nameof(queue));

<<<<<<< HEAD
            var job = Job.Create(methodCall, queue);
            Instance.Value.AddOrUpdate(recurringJobId, job, cronExpression, options);
=======
            var job = Job.FromExpression(methodCall, queue);
            ManagerFactory().AddOrUpdate(recurringJobId, job, cronExpression, options);
>>>>>>> 8e3a4d87
        }

        [Obsolete("Please use AddOrUpdate<T>(string, Expression<Action<T>>, string, RecurringJobOptions) instead. Will be removed in 2.0.0.")]
        public static void AddOrUpdate<T>(
            [NotNull] string recurringJobId,
            [NotNull, InstantHandle] Expression<Action<T>> methodCall,
            [NotNull] string cronExpression,
            [CanBeNull] TimeZoneInfo? timeZone = null,
            [NotNull] string queue = EnqueuedState.DefaultQueue)
        {
<<<<<<< HEAD
            var job = Job.Create(methodCall);
            Instance.Value.AddOrUpdate(recurringJobId, job, cronExpression, timeZone ?? TimeZoneInfo.Utc, queue);
=======
            var job = Job.FromExpression(methodCall);
            ManagerFactory().AddOrUpdate(recurringJobId, job, cronExpression, timeZone ?? TimeZoneInfo.Utc, queue);
>>>>>>> 8e3a4d87
        }

        public static void AddOrUpdate<T>(
            [NotNull] string recurringJobId,
            [NotNull, InstantHandle] Expression<Action<T>> methodCall,
            [NotNull] string cronExpression)
        {
            AddOrUpdate(recurringJobId, methodCall, cronExpression, new RecurringJobOptions());
        }

        public static void AddOrUpdate<T>(
            [NotNull] string recurringJobId,
            [NotNull, InstantHandle] Expression<Action<T>> methodCall,
            [NotNull] string cronExpression,
            [NotNull] RecurringJobOptions options)
        {
<<<<<<< HEAD
            var job = Job.Create(methodCall);
            Instance.Value.AddOrUpdate(recurringJobId, job, cronExpression, options);
=======
            var job = Job.FromExpression(methodCall);
            ManagerFactory().AddOrUpdate(recurringJobId, job, cronExpression, options);
>>>>>>> 8e3a4d87
        }

        public static void AddOrUpdate<T>(
            [NotNull] string recurringJobId,
            [NotNull] string queue,
            [NotNull, InstantHandle] Expression<Action<T>> methodCall,
            [NotNull] string cronExpression)
        {
            AddOrUpdate(recurringJobId, queue, methodCall, cronExpression, new RecurringJobOptions());
        }

        public static void AddOrUpdate<T>(
            [NotNull] string recurringJobId,
            [NotNull] string queue,
            [NotNull, InstantHandle] Expression<Action<T>> methodCall,
            [NotNull] string cronExpression,
            [NotNull] RecurringJobOptions options)
        {
            if (queue == null) throw new ArgumentNullException(nameof(queue));

<<<<<<< HEAD
            var job = Job.Create(methodCall, queue);
            Instance.Value.AddOrUpdate(recurringJobId, job, cronExpression, options);
=======
            var job = Job.FromExpression(methodCall, queue);
            ManagerFactory().AddOrUpdate(recurringJobId, job, cronExpression, options);
>>>>>>> 8e3a4d87
        }

        [Obsolete("Please use an overload with the explicit recurringJobId parameter and RecurringJobOptions instead. Will be removed in 2.0.0.")]
        public static void AddOrUpdate(
            [NotNull, InstantHandle] Expression<Func<Task>> methodCall,
            [NotNull] Func<string> cronExpression,
            [CanBeNull] TimeZoneInfo? timeZone = null,
            [NotNull] string queue = EnqueuedState.DefaultQueue)
        {
            if (cronExpression == null) throw new ArgumentNullException(nameof(cronExpression));
            AddOrUpdate(methodCall, cronExpression(), timeZone, queue);
        }

        [Obsolete("Please use an overload with the explicit recurringJobId parameter instead. Will be removed in 2.0.0.")]
        public static void AddOrUpdate(
            [NotNull, InstantHandle] Expression<Func<Task>> methodCall,
            [NotNull] Func<string> cronExpression,
            [NotNull] RecurringJobOptions options)
        {
            if (cronExpression == null) throw new ArgumentNullException(nameof(cronExpression));
            AddOrUpdate(methodCall, cronExpression(), options);
        }

        [Obsolete("Please use an overload with the explicit recurringJobId parameter and RecurringJobOptions instead. Will be removed in 2.0.0.")]
        public static void AddOrUpdate<T>(
            [NotNull, InstantHandle] Expression<Func<T, Task>> methodCall,
            [NotNull] Func<string> cronExpression,
            [CanBeNull] TimeZoneInfo? timeZone = null,
            [NotNull] string queue = EnqueuedState.DefaultQueue)
        {
            if (cronExpression == null) throw new ArgumentNullException(nameof(cronExpression));
            AddOrUpdate(methodCall, cronExpression(), timeZone, queue);
        }

        [Obsolete("Please use an overload with the explicit recurringJobId parameter instead. Will be removed in 2.0.0.")]
        public static void AddOrUpdate<T>(
            [NotNull, InstantHandle] Expression<Func<T, Task>> methodCall,
            [NotNull] Func<string> cronExpression,
            [NotNull] RecurringJobOptions options)
        {
            if (cronExpression == null) throw new ArgumentNullException(nameof(cronExpression));
            AddOrUpdate(methodCall, cronExpression(), options);
        }

        [Obsolete("Please use an overload with the explicit recurringJobId parameter and RecurringJobOptions instead. Will be removed in 2.0.0.")]
        public static void AddOrUpdate(
            [NotNull, InstantHandle] Expression<Func<Task>> methodCall,
            [NotNull] string cronExpression,
            [CanBeNull] TimeZoneInfo? timeZone = null,
            [NotNull] string queue = EnqueuedState.DefaultQueue)
        {
            var job = Job.Create(methodCall);
            var id = GetRecurringJobId(job);

            ManagerFactory().AddOrUpdate(id, job, cronExpression, timeZone ?? TimeZoneInfo.Utc, queue);
        }

        [Obsolete("Please use an overload with the explicit recurringJobId parameter instead. Will be removed in 2.0.0.")]
        public static void AddOrUpdate(
            [NotNull, InstantHandle] Expression<Func<Task>> methodCall,
            [NotNull] string cronExpression,
            [NotNull] RecurringJobOptions options)
        {
            var job = Job.Create(methodCall);
            var id = GetRecurringJobId(job);

            ManagerFactory().AddOrUpdate(id, job, cronExpression, options);
        }

        [Obsolete("Please use an overload with the explicit recurringJobId parameter and RecurringJobOptions instead. Will be removed in 2.0.0.")]
        public static void AddOrUpdate<T>(
            [NotNull, InstantHandle] Expression<Func<T, Task>> methodCall,
            [NotNull] string cronExpression,
            [CanBeNull] TimeZoneInfo? timeZone = null,
            [NotNull] string queue = EnqueuedState.DefaultQueue)
        {
            var job = Job.FromExpression(methodCall);
            var id = GetRecurringJobId(job);

            ManagerFactory().AddOrUpdate(id, job, cronExpression, timeZone ?? TimeZoneInfo.Utc, queue);
        }

        [Obsolete("Please use an overload with the explicit recurringJobId parameter instead. Will be removed in 2.0.0.")]
        public static void AddOrUpdate<T>(
            [NotNull, InstantHandle] Expression<Func<T, Task>> methodCall,
            [NotNull] string cronExpression,
            [NotNull] RecurringJobOptions options)
        {
            var job = Job.FromExpression(methodCall);
            var id = GetRecurringJobId(job);

            ManagerFactory().AddOrUpdate(id, job, cronExpression, options);
        }

        [Obsolete("Please use AddOrUpdate(string, Expression<Func<Task>>, Func<string>, RecurringJobOptions) instead. Will be removed in 2.0.0.")]
        public static void AddOrUpdate(
            [NotNull] string recurringJobId,
            [NotNull, InstantHandle] Expression<Func<Task>> methodCall,
            [NotNull] Func<string> cronExpression,
            [CanBeNull] TimeZoneInfo? timeZone = null,
            [NotNull] string queue = EnqueuedState.DefaultQueue)
        {
            if (cronExpression == null) throw new ArgumentNullException(nameof(cronExpression));
            AddOrUpdate(recurringJobId, methodCall, cronExpression(), timeZone, queue);
        }

        public static void AddOrUpdate(
            [NotNull] string recurringJobId,
            [NotNull, InstantHandle] Expression<Func<Task>> methodCall,
            [NotNull] Func<string> cronExpression)
        {
            AddOrUpdate(recurringJobId, methodCall, cronExpression, new RecurringJobOptions());
        }

        public static void AddOrUpdate(
            [NotNull] string recurringJobId,
            [NotNull, InstantHandle] Expression<Func<Task>> methodCall,
            [NotNull] Func<string> cronExpression,
            [NotNull] RecurringJobOptions options)
        {
            if (cronExpression == null) throw new ArgumentNullException(nameof(cronExpression));
            AddOrUpdate(recurringJobId, methodCall, cronExpression(), options);
        }

        public static void AddOrUpdate(
            [NotNull] string recurringJobId,
            [NotNull] string queue,
            [NotNull, InstantHandle] Expression<Func<Task>> methodCall,
            [NotNull] Func<string> cronExpression)
        {
            AddOrUpdate(recurringJobId, queue, methodCall, cronExpression, new RecurringJobOptions());
        }

        public static void AddOrUpdate(
            [NotNull] string recurringJobId,
            [NotNull] string queue,
            [NotNull, InstantHandle] Expression<Func<Task>> methodCall,
            [NotNull] Func<string> cronExpression,
            [NotNull] RecurringJobOptions options)
        {
            if (cronExpression == null) throw new ArgumentNullException(nameof(cronExpression));
            AddOrUpdate(recurringJobId, queue, methodCall, cronExpression(), options);
        }

        [Obsolete("Please use AddOrUpdate<T>(string, Expression<Func<T, Task>>, Func<string>, RecurringJobOptions) instead. Will be removed in 2.0.0.")]
        public static void AddOrUpdate<T>(
            [NotNull] string recurringJobId,
            [NotNull, InstantHandle] Expression<Func<T, Task>> methodCall,
            [NotNull] Func<string> cronExpression,
            [CanBeNull] TimeZoneInfo? timeZone = null,
            [NotNull] string queue = EnqueuedState.DefaultQueue)
        {
            if (cronExpression == null) throw new ArgumentNullException(nameof(cronExpression));
            AddOrUpdate(recurringJobId, methodCall, cronExpression(), timeZone, queue);
        }

        public static void AddOrUpdate<T>(
            [NotNull] string recurringJobId,
            [NotNull, InstantHandle] Expression<Func<T, Task>> methodCall,
            [NotNull] Func<string> cronExpression)
        {
            AddOrUpdate(recurringJobId, methodCall, cronExpression, new RecurringJobOptions());
        }

        public static void AddOrUpdate<T>(
            [NotNull] string recurringJobId,
            [NotNull, InstantHandle] Expression<Func<T, Task>> methodCall,
            [NotNull] Func<string> cronExpression,
            [NotNull] RecurringJobOptions options)
        {
            if (cronExpression == null) throw new ArgumentNullException(nameof(cronExpression));
            AddOrUpdate(recurringJobId, methodCall, cronExpression(), options);
        }

        public static void AddOrUpdate<T>(
            [NotNull] string recurringJobId,
            [NotNull] string queue,
            [NotNull, InstantHandle] Expression<Func<T, Task>> methodCall,
            [NotNull] Func<string> cronExpression)
        {
            AddOrUpdate(recurringJobId, queue, methodCall, cronExpression, new RecurringJobOptions());
        }

        public static void AddOrUpdate<T>(
            [NotNull] string recurringJobId,
            [NotNull] string queue,
            [NotNull, InstantHandle] Expression<Func<T, Task>> methodCall,
            [NotNull] Func<string> cronExpression,
            [NotNull] RecurringJobOptions options)
        {
            if (cronExpression == null) throw new ArgumentNullException(nameof(cronExpression));
            AddOrUpdate(recurringJobId, queue, methodCall, cronExpression(), options);
        }

        [Obsolete("Please use AddOrUpdate(string, Expression<Func<Task>>, string, RecurringJobOptions) instead. Will be removed in 2.0.0.")]
        public static void AddOrUpdate(
            [NotNull] string recurringJobId,
            [NotNull, InstantHandle] Expression<Func<Task>> methodCall,
            [NotNull] string cronExpression,
            [CanBeNull] TimeZoneInfo? timeZone = null,
            [NotNull] string queue = EnqueuedState.DefaultQueue)
        {
<<<<<<< HEAD
            var job = Job.Create(methodCall);
            Instance.Value.AddOrUpdate(recurringJobId, job, cronExpression, timeZone ?? TimeZoneInfo.Utc, queue);
=======
            var job = Job.FromExpression(methodCall);
            ManagerFactory().AddOrUpdate(recurringJobId, job, cronExpression, timeZone ?? TimeZoneInfo.Utc, queue);
>>>>>>> 8e3a4d87
        }

        public static void AddOrUpdate(
            [NotNull] string recurringJobId,
            [NotNull, InstantHandle] Expression<Func<Task>> methodCall,
            [NotNull] string cronExpression)
        {
            AddOrUpdate(recurringJobId, methodCall, cronExpression, new RecurringJobOptions());
        }

        public static void AddOrUpdate(
            [NotNull] string recurringJobId,
            [NotNull, InstantHandle] Expression<Func<Task>> methodCall,
            [NotNull] string cronExpression,
            [NotNull] RecurringJobOptions options)
        {
<<<<<<< HEAD
            var job = Job.Create(methodCall);
            Instance.Value.AddOrUpdate(recurringJobId, job, cronExpression, options);
=======
            var job = Job.FromExpression(methodCall);
            ManagerFactory().AddOrUpdate(recurringJobId, job, cronExpression, options);
>>>>>>> 8e3a4d87
        }

        public static void AddOrUpdate(
            [NotNull] string recurringJobId,
            [NotNull] string queue,
            [NotNull, InstantHandle] Expression<Func<Task>> methodCall,
            [NotNull] string cronExpression)
        {
            AddOrUpdate(recurringJobId, queue, methodCall, cronExpression, new RecurringJobOptions());
        }

        public static void AddOrUpdate(
            [NotNull] string recurringJobId,
            [NotNull] string queue,
            [NotNull, InstantHandle] Expression<Func<Task>> methodCall,
            [NotNull] string cronExpression,
            [NotNull] RecurringJobOptions options)
        {
            if (queue == null) throw new ArgumentNullException(nameof(queue));

<<<<<<< HEAD
            var job = Job.Create(methodCall, queue);
            Instance.Value.AddOrUpdate(recurringJobId, job, cronExpression, options);
=======
            var job = Job.FromExpression(methodCall, queue);
            ManagerFactory().AddOrUpdate(recurringJobId, job, cronExpression, options);
>>>>>>> 8e3a4d87
        }

        [Obsolete("Please use AddOrUpdate<T>(string, Expression<Func<T, Task>>, string, RecurringJobOptions) instead. Will be removed in 2.0.0.")]
        public static void AddOrUpdate<T>(
            [NotNull] string recurringJobId,
            [NotNull, InstantHandle] Expression<Func<T, Task>> methodCall,
            [NotNull] string cronExpression,
            [CanBeNull] TimeZoneInfo? timeZone = null,
            [NotNull] string queue = EnqueuedState.DefaultQueue)
        {
            var job = Job.FromExpression(methodCall);
            ManagerFactory().AddOrUpdate(recurringJobId, job, cronExpression, timeZone ?? TimeZoneInfo.Utc, queue);
        }

        public static void AddOrUpdate<T>(
            [NotNull] string recurringJobId,
            [NotNull, InstantHandle] Expression<Func<T, Task>> methodCall,
            [NotNull] string cronExpression)
        {
            AddOrUpdate(recurringJobId, methodCall, cronExpression, new RecurringJobOptions());
        }

        public static void AddOrUpdate<T>(
            [NotNull] string recurringJobId,
            [NotNull, InstantHandle] Expression<Func<T, Task>> methodCall,
            [NotNull] string cronExpression,
            [NotNull] RecurringJobOptions options)
        {
<<<<<<< HEAD
            var job = Job.Create(methodCall);
            Instance.Value.AddOrUpdate(recurringJobId, job, cronExpression, options);
=======
            var job = Job.FromExpression(methodCall);
            ManagerFactory().AddOrUpdate(recurringJobId, job, cronExpression, options);
>>>>>>> 8e3a4d87
        }

        public static void AddOrUpdate<T>(
            [NotNull] string recurringJobId,
            [NotNull] string queue,
            [NotNull, InstantHandle] Expression<Func<T, Task>> methodCall,
            [NotNull] string cronExpression)
        {
            AddOrUpdate(recurringJobId, queue, methodCall, cronExpression, new RecurringJobOptions());
        }

        public static void AddOrUpdate<T>(
            [NotNull] string recurringJobId,
            [NotNull] string queue,
            [NotNull, InstantHandle] Expression<Func<T, Task>> methodCall,
            [NotNull] string cronExpression,
            [NotNull] RecurringJobOptions options)
        {
            if (queue == null) throw new ArgumentNullException(nameof(queue));

<<<<<<< HEAD
            var job = Job.Create(methodCall, queue);
            Instance.Value.AddOrUpdate(recurringJobId, job, cronExpression, options);
=======
            var job = Job.FromExpression(methodCall, queue);
            ManagerFactory().AddOrUpdate(recurringJobId, job, cronExpression, options);
>>>>>>> 8e3a4d87
        }

        public static void RemoveIfExists([NotNull] string recurringJobId)
        {
            ManagerFactory().RemoveIfExists(recurringJobId);
        }

        [Obsolete("Please use the TriggerJob method instead. Will be removed in 2.0.0.")]
        public static void Trigger([NotNull] string recurringJobId)
        {
            ManagerFactory().Trigger(recurringJobId);
        }

        [CanBeNull]
        public static string? TriggerJob([NotNull] string recurringJobId)
        {
            return ManagerFactory().TriggerJob(recurringJobId);
        }

        private static string GetRecurringJobId(Job job)
        {
            return $"{job.Type.ToGenericTypeString()}.{job.Method.Name}";
        }
    }
}<|MERGE_RESOLUTION|>--- conflicted
+++ resolved
@@ -28,7 +28,7 @@
         private static readonly Func<RecurringJobManager> DefaultFactory = static () => new RecurringJobManager();
         private static readonly object ManagerFactoryLock = new object();
 
-        private static Func<RecurringJobManager> _managerFactory;
+        private static Func<RecurringJobManager>? _managerFactory;
 
         internal static Func<RecurringJobManager> ManagerFactory
         {
@@ -248,451 +248,396 @@
             [CanBeNull] TimeZoneInfo? timeZone = null,
             [NotNull] string queue = EnqueuedState.DefaultQueue)
         {
-<<<<<<< HEAD
-            var job = Job.Create(methodCall);
-            Instance.Value.AddOrUpdate(recurringJobId, job, cronExpression, timeZone ?? TimeZoneInfo.Utc, queue);
-=======
+            var job = Job.Create(methodCall);
+            ManagerFactory().AddOrUpdate(recurringJobId, job, cronExpression, timeZone ?? TimeZoneInfo.Utc, queue);
+        }
+
+        public static void AddOrUpdate(
+            [NotNull] string recurringJobId,
+            [NotNull, InstantHandle] Expression<Action> methodCall,
+            [NotNull] string cronExpression)
+        {
+            AddOrUpdate(recurringJobId, methodCall, cronExpression, new RecurringJobOptions());
+        }
+
+        public static void AddOrUpdate(
+            [NotNull] string recurringJobId,
+            [NotNull, InstantHandle] Expression<Action> methodCall,
+            [NotNull] string cronExpression,
+            [NotNull] RecurringJobOptions options)
+        {
+            var job = Job.Create(methodCall);
+            ManagerFactory().AddOrUpdate(recurringJobId, job, cronExpression, options);
+        }
+
+        public static void AddOrUpdate(
+            [NotNull] string recurringJobId,
+            [NotNull] string queue,
+            [NotNull, InstantHandle] Expression<Action> methodCall,
+            [NotNull] string cronExpression)
+        {
+            AddOrUpdate(recurringJobId, queue, methodCall, cronExpression, new RecurringJobOptions());
+        }
+
+        public static void AddOrUpdate(
+            [NotNull] string recurringJobId,
+            [NotNull] string queue,
+            [NotNull, InstantHandle] Expression<Action> methodCall,
+            [NotNull] string cronExpression,
+            [NotNull] RecurringJobOptions options)
+        {
+            if (queue == null) throw new ArgumentNullException(nameof(queue));
+
+            var job = Job.Create(methodCall, queue);
+            ManagerFactory().AddOrUpdate(recurringJobId, job, cronExpression, options);
+        }
+
+        [Obsolete("Please use AddOrUpdate<T>(string, Expression<Action<T>>, string, RecurringJobOptions) instead. Will be removed in 2.0.0.")]
+        public static void AddOrUpdate<T>(
+            [NotNull] string recurringJobId,
+            [NotNull, InstantHandle] Expression<Action<T>> methodCall,
+            [NotNull] string cronExpression,
+            [CanBeNull] TimeZoneInfo? timeZone = null,
+            [NotNull] string queue = EnqueuedState.DefaultQueue)
+        {
+            var job = Job.Create(methodCall);
+            ManagerFactory().AddOrUpdate(recurringJobId, job, cronExpression, timeZone ?? TimeZoneInfo.Utc, queue);
+        }
+
+        public static void AddOrUpdate<T>(
+            [NotNull] string recurringJobId,
+            [NotNull, InstantHandle] Expression<Action<T>> methodCall,
+            [NotNull] string cronExpression)
+        {
+            AddOrUpdate(recurringJobId, methodCall, cronExpression, new RecurringJobOptions());
+        }
+
+        public static void AddOrUpdate<T>(
+            [NotNull] string recurringJobId,
+            [NotNull, InstantHandle] Expression<Action<T>> methodCall,
+            [NotNull] string cronExpression,
+            [NotNull] RecurringJobOptions options)
+        {
+            var job = Job.Create(methodCall);
+            ManagerFactory().AddOrUpdate(recurringJobId, job, cronExpression, options);
+        }
+
+        public static void AddOrUpdate<T>(
+            [NotNull] string recurringJobId,
+            [NotNull] string queue,
+            [NotNull, InstantHandle] Expression<Action<T>> methodCall,
+            [NotNull] string cronExpression)
+        {
+            AddOrUpdate(recurringJobId, queue, methodCall, cronExpression, new RecurringJobOptions());
+        }
+
+        public static void AddOrUpdate<T>(
+            [NotNull] string recurringJobId,
+            [NotNull] string queue,
+            [NotNull, InstantHandle] Expression<Action<T>> methodCall,
+            [NotNull] string cronExpression,
+            [NotNull] RecurringJobOptions options)
+        {
+            if (queue == null) throw new ArgumentNullException(nameof(queue));
+
+            var job = Job.Create(methodCall, queue);
+            ManagerFactory().AddOrUpdate(recurringJobId, job, cronExpression, options);
+        }
+
+        [Obsolete("Please use an overload with the explicit recurringJobId parameter and RecurringJobOptions instead. Will be removed in 2.0.0.")]
+        public static void AddOrUpdate(
+            [NotNull, InstantHandle] Expression<Func<Task>> methodCall,
+            [NotNull] Func<string> cronExpression,
+            [CanBeNull] TimeZoneInfo? timeZone = null,
+            [NotNull] string queue = EnqueuedState.DefaultQueue)
+        {
+            if (cronExpression == null) throw new ArgumentNullException(nameof(cronExpression));
+            AddOrUpdate(methodCall, cronExpression(), timeZone, queue);
+        }
+
+        [Obsolete("Please use an overload with the explicit recurringJobId parameter instead. Will be removed in 2.0.0.")]
+        public static void AddOrUpdate(
+            [NotNull, InstantHandle] Expression<Func<Task>> methodCall,
+            [NotNull] Func<string> cronExpression,
+            [NotNull] RecurringJobOptions options)
+        {
+            if (cronExpression == null) throw new ArgumentNullException(nameof(cronExpression));
+            AddOrUpdate(methodCall, cronExpression(), options);
+        }
+
+        [Obsolete("Please use an overload with the explicit recurringJobId parameter and RecurringJobOptions instead. Will be removed in 2.0.0.")]
+        public static void AddOrUpdate<T>(
+            [NotNull, InstantHandle] Expression<Func<T, Task>> methodCall,
+            [NotNull] Func<string> cronExpression,
+            [CanBeNull] TimeZoneInfo? timeZone = null,
+            [NotNull] string queue = EnqueuedState.DefaultQueue)
+        {
+            if (cronExpression == null) throw new ArgumentNullException(nameof(cronExpression));
+            AddOrUpdate(methodCall, cronExpression(), timeZone, queue);
+        }
+
+        [Obsolete("Please use an overload with the explicit recurringJobId parameter instead. Will be removed in 2.0.0.")]
+        public static void AddOrUpdate<T>(
+            [NotNull, InstantHandle] Expression<Func<T, Task>> methodCall,
+            [NotNull] Func<string> cronExpression,
+            [NotNull] RecurringJobOptions options)
+        {
+            if (cronExpression == null) throw new ArgumentNullException(nameof(cronExpression));
+            AddOrUpdate(methodCall, cronExpression(), options);
+        }
+
+        [Obsolete("Please use an overload with the explicit recurringJobId parameter and RecurringJobOptions instead. Will be removed in 2.0.0.")]
+        public static void AddOrUpdate(
+            [NotNull, InstantHandle] Expression<Func<Task>> methodCall,
+            [NotNull] string cronExpression,
+            [CanBeNull] TimeZoneInfo? timeZone = null,
+            [NotNull] string queue = EnqueuedState.DefaultQueue)
+        {
+            var job = Job.Create(methodCall);
+            var id = GetRecurringJobId(job);
+
+            ManagerFactory().AddOrUpdate(id, job, cronExpression, timeZone ?? TimeZoneInfo.Utc, queue);
+        }
+
+        [Obsolete("Please use an overload with the explicit recurringJobId parameter instead. Will be removed in 2.0.0.")]
+        public static void AddOrUpdate(
+            [NotNull, InstantHandle] Expression<Func<Task>> methodCall,
+            [NotNull] string cronExpression,
+            [NotNull] RecurringJobOptions options)
+        {
+            var job = Job.Create(methodCall);
+            var id = GetRecurringJobId(job);
+
+            ManagerFactory().AddOrUpdate(id, job, cronExpression, options);
+        }
+
+        [Obsolete("Please use an overload with the explicit recurringJobId parameter and RecurringJobOptions instead. Will be removed in 2.0.0.")]
+        public static void AddOrUpdate<T>(
+            [NotNull, InstantHandle] Expression<Func<T, Task>> methodCall,
+            [NotNull] string cronExpression,
+            [CanBeNull] TimeZoneInfo? timeZone = null,
+            [NotNull] string queue = EnqueuedState.DefaultQueue)
+        {
+            var job = Job.FromExpression(methodCall);
+            var id = GetRecurringJobId(job);
+
+            ManagerFactory().AddOrUpdate(id, job, cronExpression, timeZone ?? TimeZoneInfo.Utc, queue);
+        }
+
+        [Obsolete("Please use an overload with the explicit recurringJobId parameter instead. Will be removed in 2.0.0.")]
+        public static void AddOrUpdate<T>(
+            [NotNull, InstantHandle] Expression<Func<T, Task>> methodCall,
+            [NotNull] string cronExpression,
+            [NotNull] RecurringJobOptions options)
+        {
+            var job = Job.FromExpression(methodCall);
+            var id = GetRecurringJobId(job);
+
+            ManagerFactory().AddOrUpdate(id, job, cronExpression, options);
+        }
+
+        [Obsolete("Please use AddOrUpdate(string, Expression<Func<Task>>, Func<string>, RecurringJobOptions) instead. Will be removed in 2.0.0.")]
+        public static void AddOrUpdate(
+            [NotNull] string recurringJobId,
+            [NotNull, InstantHandle] Expression<Func<Task>> methodCall,
+            [NotNull] Func<string> cronExpression,
+            [CanBeNull] TimeZoneInfo? timeZone = null,
+            [NotNull] string queue = EnqueuedState.DefaultQueue)
+        {
+            if (cronExpression == null) throw new ArgumentNullException(nameof(cronExpression));
+            AddOrUpdate(recurringJobId, methodCall, cronExpression(), timeZone, queue);
+        }
+
+        public static void AddOrUpdate(
+            [NotNull] string recurringJobId,
+            [NotNull, InstantHandle] Expression<Func<Task>> methodCall,
+            [NotNull] Func<string> cronExpression)
+        {
+            AddOrUpdate(recurringJobId, methodCall, cronExpression, new RecurringJobOptions());
+        }
+
+        public static void AddOrUpdate(
+            [NotNull] string recurringJobId,
+            [NotNull, InstantHandle] Expression<Func<Task>> methodCall,
+            [NotNull] Func<string> cronExpression,
+            [NotNull] RecurringJobOptions options)
+        {
+            if (cronExpression == null) throw new ArgumentNullException(nameof(cronExpression));
+            AddOrUpdate(recurringJobId, methodCall, cronExpression(), options);
+        }
+
+        public static void AddOrUpdate(
+            [NotNull] string recurringJobId,
+            [NotNull] string queue,
+            [NotNull, InstantHandle] Expression<Func<Task>> methodCall,
+            [NotNull] Func<string> cronExpression)
+        {
+            AddOrUpdate(recurringJobId, queue, methodCall, cronExpression, new RecurringJobOptions());
+        }
+
+        public static void AddOrUpdate(
+            [NotNull] string recurringJobId,
+            [NotNull] string queue,
+            [NotNull, InstantHandle] Expression<Func<Task>> methodCall,
+            [NotNull] Func<string> cronExpression,
+            [NotNull] RecurringJobOptions options)
+        {
+            if (cronExpression == null) throw new ArgumentNullException(nameof(cronExpression));
+            AddOrUpdate(recurringJobId, queue, methodCall, cronExpression(), options);
+        }
+
+        [Obsolete("Please use AddOrUpdate<T>(string, Expression<Func<T, Task>>, Func<string>, RecurringJobOptions) instead. Will be removed in 2.0.0.")]
+        public static void AddOrUpdate<T>(
+            [NotNull] string recurringJobId,
+            [NotNull, InstantHandle] Expression<Func<T, Task>> methodCall,
+            [NotNull] Func<string> cronExpression,
+            [CanBeNull] TimeZoneInfo? timeZone = null,
+            [NotNull] string queue = EnqueuedState.DefaultQueue)
+        {
+            if (cronExpression == null) throw new ArgumentNullException(nameof(cronExpression));
+            AddOrUpdate(recurringJobId, methodCall, cronExpression(), timeZone, queue);
+        }
+
+        public static void AddOrUpdate<T>(
+            [NotNull] string recurringJobId,
+            [NotNull, InstantHandle] Expression<Func<T, Task>> methodCall,
+            [NotNull] Func<string> cronExpression)
+        {
+            AddOrUpdate(recurringJobId, methodCall, cronExpression, new RecurringJobOptions());
+        }
+
+        public static void AddOrUpdate<T>(
+            [NotNull] string recurringJobId,
+            [NotNull, InstantHandle] Expression<Func<T, Task>> methodCall,
+            [NotNull] Func<string> cronExpression,
+            [NotNull] RecurringJobOptions options)
+        {
+            if (cronExpression == null) throw new ArgumentNullException(nameof(cronExpression));
+            AddOrUpdate(recurringJobId, methodCall, cronExpression(), options);
+        }
+
+        public static void AddOrUpdate<T>(
+            [NotNull] string recurringJobId,
+            [NotNull] string queue,
+            [NotNull, InstantHandle] Expression<Func<T, Task>> methodCall,
+            [NotNull] Func<string> cronExpression)
+        {
+            AddOrUpdate(recurringJobId, queue, methodCall, cronExpression, new RecurringJobOptions());
+        }
+
+        public static void AddOrUpdate<T>(
+            [NotNull] string recurringJobId,
+            [NotNull] string queue,
+            [NotNull, InstantHandle] Expression<Func<T, Task>> methodCall,
+            [NotNull] Func<string> cronExpression,
+            [NotNull] RecurringJobOptions options)
+        {
+            if (cronExpression == null) throw new ArgumentNullException(nameof(cronExpression));
+            AddOrUpdate(recurringJobId, queue, methodCall, cronExpression(), options);
+        }
+
+        [Obsolete("Please use AddOrUpdate(string, Expression<Func<Task>>, string, RecurringJobOptions) instead. Will be removed in 2.0.0.")]
+        public static void AddOrUpdate(
+            [NotNull] string recurringJobId,
+            [NotNull, InstantHandle] Expression<Func<Task>> methodCall,
+            [NotNull] string cronExpression,
+            [CanBeNull] TimeZoneInfo? timeZone = null,
+            [NotNull] string queue = EnqueuedState.DefaultQueue)
+        {
+            var job = Job.Create(methodCall);
+            ManagerFactory().AddOrUpdate(recurringJobId, job, cronExpression, timeZone ?? TimeZoneInfo.Utc, queue);
+        }
+
+        public static void AddOrUpdate(
+            [NotNull] string recurringJobId,
+            [NotNull, InstantHandle] Expression<Func<Task>> methodCall,
+            [NotNull] string cronExpression)
+        {
+            AddOrUpdate(recurringJobId, methodCall, cronExpression, new RecurringJobOptions());
+        }
+
+        public static void AddOrUpdate(
+            [NotNull] string recurringJobId,
+            [NotNull, InstantHandle] Expression<Func<Task>> methodCall,
+            [NotNull] string cronExpression,
+            [NotNull] RecurringJobOptions options)
+        {
+            var job = Job.Create(methodCall);
+            ManagerFactory().AddOrUpdate(recurringJobId, job, cronExpression, options);
+        }
+
+        public static void AddOrUpdate(
+            [NotNull] string recurringJobId,
+            [NotNull] string queue,
+            [NotNull, InstantHandle] Expression<Func<Task>> methodCall,
+            [NotNull] string cronExpression)
+        {
+            AddOrUpdate(recurringJobId, queue, methodCall, cronExpression, new RecurringJobOptions());
+        }
+
+        public static void AddOrUpdate(
+            [NotNull] string recurringJobId,
+            [NotNull] string queue,
+            [NotNull, InstantHandle] Expression<Func<Task>> methodCall,
+            [NotNull] string cronExpression,
+            [NotNull] RecurringJobOptions options)
+        {
+            if (queue == null) throw new ArgumentNullException(nameof(queue));
+
+            var job = Job.Create(methodCall, queue);
+            ManagerFactory().AddOrUpdate(recurringJobId, job, cronExpression, options);
+        }
+
+        [Obsolete("Please use AddOrUpdate<T>(string, Expression<Func<T, Task>>, string, RecurringJobOptions) instead. Will be removed in 2.0.0.")]
+        public static void AddOrUpdate<T>(
+            [NotNull] string recurringJobId,
+            [NotNull, InstantHandle] Expression<Func<T, Task>> methodCall,
+            [NotNull] string cronExpression,
+            [CanBeNull] TimeZoneInfo? timeZone = null,
+            [NotNull] string queue = EnqueuedState.DefaultQueue)
+        {
             var job = Job.FromExpression(methodCall);
             ManagerFactory().AddOrUpdate(recurringJobId, job, cronExpression, timeZone ?? TimeZoneInfo.Utc, queue);
->>>>>>> 8e3a4d87
-        }
-
-        public static void AddOrUpdate(
-            [NotNull] string recurringJobId,
-            [NotNull, InstantHandle] Expression<Action> methodCall,
-            [NotNull] string cronExpression)
-        {
-            AddOrUpdate(recurringJobId, methodCall, cronExpression, new RecurringJobOptions());
-        }
-
-        public static void AddOrUpdate(
-            [NotNull] string recurringJobId,
-            [NotNull, InstantHandle] Expression<Action> methodCall,
-            [NotNull] string cronExpression,
-            [NotNull] RecurringJobOptions options)
-        {
-<<<<<<< HEAD
-            var job = Job.Create(methodCall);
-            Instance.Value.AddOrUpdate(recurringJobId, job, cronExpression, options);
-=======
-            var job = Job.FromExpression(methodCall);
-            ManagerFactory().AddOrUpdate(recurringJobId, job, cronExpression, options);
->>>>>>> 8e3a4d87
-        }
-
-        public static void AddOrUpdate(
-            [NotNull] string recurringJobId,
-            [NotNull] string queue,
-            [NotNull, InstantHandle] Expression<Action> methodCall,
-            [NotNull] string cronExpression)
-        {
-            AddOrUpdate(recurringJobId, queue, methodCall, cronExpression, new RecurringJobOptions());
-        }
-
-        public static void AddOrUpdate(
-            [NotNull] string recurringJobId,
-            [NotNull] string queue,
-            [NotNull, InstantHandle] Expression<Action> methodCall,
+        }
+
+        public static void AddOrUpdate<T>(
+            [NotNull] string recurringJobId,
+            [NotNull, InstantHandle] Expression<Func<T, Task>> methodCall,
+            [NotNull] string cronExpression)
+        {
+            AddOrUpdate(recurringJobId, methodCall, cronExpression, new RecurringJobOptions());
+        }
+
+        public static void AddOrUpdate<T>(
+            [NotNull] string recurringJobId,
+            [NotNull, InstantHandle] Expression<Func<T, Task>> methodCall,
+            [NotNull] string cronExpression,
+            [NotNull] RecurringJobOptions options)
+        {
+            var job = Job.Create(methodCall);
+            ManagerFactory().AddOrUpdate(recurringJobId, job, cronExpression, options);
+        }
+
+        public static void AddOrUpdate<T>(
+            [NotNull] string recurringJobId,
+            [NotNull] string queue,
+            [NotNull, InstantHandle] Expression<Func<T, Task>> methodCall,
+            [NotNull] string cronExpression)
+        {
+            AddOrUpdate(recurringJobId, queue, methodCall, cronExpression, new RecurringJobOptions());
+        }
+
+        public static void AddOrUpdate<T>(
+            [NotNull] string recurringJobId,
+            [NotNull] string queue,
+            [NotNull, InstantHandle] Expression<Func<T, Task>> methodCall,
             [NotNull] string cronExpression,
             [NotNull] RecurringJobOptions options)
         {
             if (queue == null) throw new ArgumentNullException(nameof(queue));
 
-<<<<<<< HEAD
             var job = Job.Create(methodCall, queue);
-            Instance.Value.AddOrUpdate(recurringJobId, job, cronExpression, options);
-=======
-            var job = Job.FromExpression(methodCall, queue);
-            ManagerFactory().AddOrUpdate(recurringJobId, job, cronExpression, options);
->>>>>>> 8e3a4d87
-        }
-
-        [Obsolete("Please use AddOrUpdate<T>(string, Expression<Action<T>>, string, RecurringJobOptions) instead. Will be removed in 2.0.0.")]
-        public static void AddOrUpdate<T>(
-            [NotNull] string recurringJobId,
-            [NotNull, InstantHandle] Expression<Action<T>> methodCall,
-            [NotNull] string cronExpression,
-            [CanBeNull] TimeZoneInfo? timeZone = null,
-            [NotNull] string queue = EnqueuedState.DefaultQueue)
-        {
-<<<<<<< HEAD
-            var job = Job.Create(methodCall);
-            Instance.Value.AddOrUpdate(recurringJobId, job, cronExpression, timeZone ?? TimeZoneInfo.Utc, queue);
-=======
-            var job = Job.FromExpression(methodCall);
-            ManagerFactory().AddOrUpdate(recurringJobId, job, cronExpression, timeZone ?? TimeZoneInfo.Utc, queue);
->>>>>>> 8e3a4d87
-        }
-
-        public static void AddOrUpdate<T>(
-            [NotNull] string recurringJobId,
-            [NotNull, InstantHandle] Expression<Action<T>> methodCall,
-            [NotNull] string cronExpression)
-        {
-            AddOrUpdate(recurringJobId, methodCall, cronExpression, new RecurringJobOptions());
-        }
-
-        public static void AddOrUpdate<T>(
-            [NotNull] string recurringJobId,
-            [NotNull, InstantHandle] Expression<Action<T>> methodCall,
-            [NotNull] string cronExpression,
-            [NotNull] RecurringJobOptions options)
-        {
-<<<<<<< HEAD
-            var job = Job.Create(methodCall);
-            Instance.Value.AddOrUpdate(recurringJobId, job, cronExpression, options);
-=======
-            var job = Job.FromExpression(methodCall);
-            ManagerFactory().AddOrUpdate(recurringJobId, job, cronExpression, options);
->>>>>>> 8e3a4d87
-        }
-
-        public static void AddOrUpdate<T>(
-            [NotNull] string recurringJobId,
-            [NotNull] string queue,
-            [NotNull, InstantHandle] Expression<Action<T>> methodCall,
-            [NotNull] string cronExpression)
-        {
-            AddOrUpdate(recurringJobId, queue, methodCall, cronExpression, new RecurringJobOptions());
-        }
-
-        public static void AddOrUpdate<T>(
-            [NotNull] string recurringJobId,
-            [NotNull] string queue,
-            [NotNull, InstantHandle] Expression<Action<T>> methodCall,
-            [NotNull] string cronExpression,
-            [NotNull] RecurringJobOptions options)
-        {
-            if (queue == null) throw new ArgumentNullException(nameof(queue));
-
-<<<<<<< HEAD
-            var job = Job.Create(methodCall, queue);
-            Instance.Value.AddOrUpdate(recurringJobId, job, cronExpression, options);
-=======
-            var job = Job.FromExpression(methodCall, queue);
-            ManagerFactory().AddOrUpdate(recurringJobId, job, cronExpression, options);
->>>>>>> 8e3a4d87
-        }
-
-        [Obsolete("Please use an overload with the explicit recurringJobId parameter and RecurringJobOptions instead. Will be removed in 2.0.0.")]
-        public static void AddOrUpdate(
-            [NotNull, InstantHandle] Expression<Func<Task>> methodCall,
-            [NotNull] Func<string> cronExpression,
-            [CanBeNull] TimeZoneInfo? timeZone = null,
-            [NotNull] string queue = EnqueuedState.DefaultQueue)
-        {
-            if (cronExpression == null) throw new ArgumentNullException(nameof(cronExpression));
-            AddOrUpdate(methodCall, cronExpression(), timeZone, queue);
-        }
-
-        [Obsolete("Please use an overload with the explicit recurringJobId parameter instead. Will be removed in 2.0.0.")]
-        public static void AddOrUpdate(
-            [NotNull, InstantHandle] Expression<Func<Task>> methodCall,
-            [NotNull] Func<string> cronExpression,
-            [NotNull] RecurringJobOptions options)
-        {
-            if (cronExpression == null) throw new ArgumentNullException(nameof(cronExpression));
-            AddOrUpdate(methodCall, cronExpression(), options);
-        }
-
-        [Obsolete("Please use an overload with the explicit recurringJobId parameter and RecurringJobOptions instead. Will be removed in 2.0.0.")]
-        public static void AddOrUpdate<T>(
-            [NotNull, InstantHandle] Expression<Func<T, Task>> methodCall,
-            [NotNull] Func<string> cronExpression,
-            [CanBeNull] TimeZoneInfo? timeZone = null,
-            [NotNull] string queue = EnqueuedState.DefaultQueue)
-        {
-            if (cronExpression == null) throw new ArgumentNullException(nameof(cronExpression));
-            AddOrUpdate(methodCall, cronExpression(), timeZone, queue);
-        }
-
-        [Obsolete("Please use an overload with the explicit recurringJobId parameter instead. Will be removed in 2.0.0.")]
-        public static void AddOrUpdate<T>(
-            [NotNull, InstantHandle] Expression<Func<T, Task>> methodCall,
-            [NotNull] Func<string> cronExpression,
-            [NotNull] RecurringJobOptions options)
-        {
-            if (cronExpression == null) throw new ArgumentNullException(nameof(cronExpression));
-            AddOrUpdate(methodCall, cronExpression(), options);
-        }
-
-        [Obsolete("Please use an overload with the explicit recurringJobId parameter and RecurringJobOptions instead. Will be removed in 2.0.0.")]
-        public static void AddOrUpdate(
-            [NotNull, InstantHandle] Expression<Func<Task>> methodCall,
-            [NotNull] string cronExpression,
-            [CanBeNull] TimeZoneInfo? timeZone = null,
-            [NotNull] string queue = EnqueuedState.DefaultQueue)
-        {
-            var job = Job.Create(methodCall);
-            var id = GetRecurringJobId(job);
-
-            ManagerFactory().AddOrUpdate(id, job, cronExpression, timeZone ?? TimeZoneInfo.Utc, queue);
-        }
-
-        [Obsolete("Please use an overload with the explicit recurringJobId parameter instead. Will be removed in 2.0.0.")]
-        public static void AddOrUpdate(
-            [NotNull, InstantHandle] Expression<Func<Task>> methodCall,
-            [NotNull] string cronExpression,
-            [NotNull] RecurringJobOptions options)
-        {
-            var job = Job.Create(methodCall);
-            var id = GetRecurringJobId(job);
-
-            ManagerFactory().AddOrUpdate(id, job, cronExpression, options);
-        }
-
-        [Obsolete("Please use an overload with the explicit recurringJobId parameter and RecurringJobOptions instead. Will be removed in 2.0.0.")]
-        public static void AddOrUpdate<T>(
-            [NotNull, InstantHandle] Expression<Func<T, Task>> methodCall,
-            [NotNull] string cronExpression,
-            [CanBeNull] TimeZoneInfo? timeZone = null,
-            [NotNull] string queue = EnqueuedState.DefaultQueue)
-        {
-            var job = Job.FromExpression(methodCall);
-            var id = GetRecurringJobId(job);
-
-            ManagerFactory().AddOrUpdate(id, job, cronExpression, timeZone ?? TimeZoneInfo.Utc, queue);
-        }
-
-        [Obsolete("Please use an overload with the explicit recurringJobId parameter instead. Will be removed in 2.0.0.")]
-        public static void AddOrUpdate<T>(
-            [NotNull, InstantHandle] Expression<Func<T, Task>> methodCall,
-            [NotNull] string cronExpression,
-            [NotNull] RecurringJobOptions options)
-        {
-            var job = Job.FromExpression(methodCall);
-            var id = GetRecurringJobId(job);
-
-            ManagerFactory().AddOrUpdate(id, job, cronExpression, options);
-        }
-
-        [Obsolete("Please use AddOrUpdate(string, Expression<Func<Task>>, Func<string>, RecurringJobOptions) instead. Will be removed in 2.0.0.")]
-        public static void AddOrUpdate(
-            [NotNull] string recurringJobId,
-            [NotNull, InstantHandle] Expression<Func<Task>> methodCall,
-            [NotNull] Func<string> cronExpression,
-            [CanBeNull] TimeZoneInfo? timeZone = null,
-            [NotNull] string queue = EnqueuedState.DefaultQueue)
-        {
-            if (cronExpression == null) throw new ArgumentNullException(nameof(cronExpression));
-            AddOrUpdate(recurringJobId, methodCall, cronExpression(), timeZone, queue);
-        }
-
-        public static void AddOrUpdate(
-            [NotNull] string recurringJobId,
-            [NotNull, InstantHandle] Expression<Func<Task>> methodCall,
-            [NotNull] Func<string> cronExpression)
-        {
-            AddOrUpdate(recurringJobId, methodCall, cronExpression, new RecurringJobOptions());
-        }
-
-        public static void AddOrUpdate(
-            [NotNull] string recurringJobId,
-            [NotNull, InstantHandle] Expression<Func<Task>> methodCall,
-            [NotNull] Func<string> cronExpression,
-            [NotNull] RecurringJobOptions options)
-        {
-            if (cronExpression == null) throw new ArgumentNullException(nameof(cronExpression));
-            AddOrUpdate(recurringJobId, methodCall, cronExpression(), options);
-        }
-
-        public static void AddOrUpdate(
-            [NotNull] string recurringJobId,
-            [NotNull] string queue,
-            [NotNull, InstantHandle] Expression<Func<Task>> methodCall,
-            [NotNull] Func<string> cronExpression)
-        {
-            AddOrUpdate(recurringJobId, queue, methodCall, cronExpression, new RecurringJobOptions());
-        }
-
-        public static void AddOrUpdate(
-            [NotNull] string recurringJobId,
-            [NotNull] string queue,
-            [NotNull, InstantHandle] Expression<Func<Task>> methodCall,
-            [NotNull] Func<string> cronExpression,
-            [NotNull] RecurringJobOptions options)
-        {
-            if (cronExpression == null) throw new ArgumentNullException(nameof(cronExpression));
-            AddOrUpdate(recurringJobId, queue, methodCall, cronExpression(), options);
-        }
-
-        [Obsolete("Please use AddOrUpdate<T>(string, Expression<Func<T, Task>>, Func<string>, RecurringJobOptions) instead. Will be removed in 2.0.0.")]
-        public static void AddOrUpdate<T>(
-            [NotNull] string recurringJobId,
-            [NotNull, InstantHandle] Expression<Func<T, Task>> methodCall,
-            [NotNull] Func<string> cronExpression,
-            [CanBeNull] TimeZoneInfo? timeZone = null,
-            [NotNull] string queue = EnqueuedState.DefaultQueue)
-        {
-            if (cronExpression == null) throw new ArgumentNullException(nameof(cronExpression));
-            AddOrUpdate(recurringJobId, methodCall, cronExpression(), timeZone, queue);
-        }
-
-        public static void AddOrUpdate<T>(
-            [NotNull] string recurringJobId,
-            [NotNull, InstantHandle] Expression<Func<T, Task>> methodCall,
-            [NotNull] Func<string> cronExpression)
-        {
-            AddOrUpdate(recurringJobId, methodCall, cronExpression, new RecurringJobOptions());
-        }
-
-        public static void AddOrUpdate<T>(
-            [NotNull] string recurringJobId,
-            [NotNull, InstantHandle] Expression<Func<T, Task>> methodCall,
-            [NotNull] Func<string> cronExpression,
-            [NotNull] RecurringJobOptions options)
-        {
-            if (cronExpression == null) throw new ArgumentNullException(nameof(cronExpression));
-            AddOrUpdate(recurringJobId, methodCall, cronExpression(), options);
-        }
-
-        public static void AddOrUpdate<T>(
-            [NotNull] string recurringJobId,
-            [NotNull] string queue,
-            [NotNull, InstantHandle] Expression<Func<T, Task>> methodCall,
-            [NotNull] Func<string> cronExpression)
-        {
-            AddOrUpdate(recurringJobId, queue, methodCall, cronExpression, new RecurringJobOptions());
-        }
-
-        public static void AddOrUpdate<T>(
-            [NotNull] string recurringJobId,
-            [NotNull] string queue,
-            [NotNull, InstantHandle] Expression<Func<T, Task>> methodCall,
-            [NotNull] Func<string> cronExpression,
-            [NotNull] RecurringJobOptions options)
-        {
-            if (cronExpression == null) throw new ArgumentNullException(nameof(cronExpression));
-            AddOrUpdate(recurringJobId, queue, methodCall, cronExpression(), options);
-        }
-
-        [Obsolete("Please use AddOrUpdate(string, Expression<Func<Task>>, string, RecurringJobOptions) instead. Will be removed in 2.0.0.")]
-        public static void AddOrUpdate(
-            [NotNull] string recurringJobId,
-            [NotNull, InstantHandle] Expression<Func<Task>> methodCall,
-            [NotNull] string cronExpression,
-            [CanBeNull] TimeZoneInfo? timeZone = null,
-            [NotNull] string queue = EnqueuedState.DefaultQueue)
-        {
-<<<<<<< HEAD
-            var job = Job.Create(methodCall);
-            Instance.Value.AddOrUpdate(recurringJobId, job, cronExpression, timeZone ?? TimeZoneInfo.Utc, queue);
-=======
-            var job = Job.FromExpression(methodCall);
-            ManagerFactory().AddOrUpdate(recurringJobId, job, cronExpression, timeZone ?? TimeZoneInfo.Utc, queue);
->>>>>>> 8e3a4d87
-        }
-
-        public static void AddOrUpdate(
-            [NotNull] string recurringJobId,
-            [NotNull, InstantHandle] Expression<Func<Task>> methodCall,
-            [NotNull] string cronExpression)
-        {
-            AddOrUpdate(recurringJobId, methodCall, cronExpression, new RecurringJobOptions());
-        }
-
-        public static void AddOrUpdate(
-            [NotNull] string recurringJobId,
-            [NotNull, InstantHandle] Expression<Func<Task>> methodCall,
-            [NotNull] string cronExpression,
-            [NotNull] RecurringJobOptions options)
-        {
-<<<<<<< HEAD
-            var job = Job.Create(methodCall);
-            Instance.Value.AddOrUpdate(recurringJobId, job, cronExpression, options);
-=======
-            var job = Job.FromExpression(methodCall);
-            ManagerFactory().AddOrUpdate(recurringJobId, job, cronExpression, options);
->>>>>>> 8e3a4d87
-        }
-
-        public static void AddOrUpdate(
-            [NotNull] string recurringJobId,
-            [NotNull] string queue,
-            [NotNull, InstantHandle] Expression<Func<Task>> methodCall,
-            [NotNull] string cronExpression)
-        {
-            AddOrUpdate(recurringJobId, queue, methodCall, cronExpression, new RecurringJobOptions());
-        }
-
-        public static void AddOrUpdate(
-            [NotNull] string recurringJobId,
-            [NotNull] string queue,
-            [NotNull, InstantHandle] Expression<Func<Task>> methodCall,
-            [NotNull] string cronExpression,
-            [NotNull] RecurringJobOptions options)
-        {
-            if (queue == null) throw new ArgumentNullException(nameof(queue));
-
-<<<<<<< HEAD
-            var job = Job.Create(methodCall, queue);
-            Instance.Value.AddOrUpdate(recurringJobId, job, cronExpression, options);
-=======
-            var job = Job.FromExpression(methodCall, queue);
-            ManagerFactory().AddOrUpdate(recurringJobId, job, cronExpression, options);
->>>>>>> 8e3a4d87
-        }
-
-        [Obsolete("Please use AddOrUpdate<T>(string, Expression<Func<T, Task>>, string, RecurringJobOptions) instead. Will be removed in 2.0.0.")]
-        public static void AddOrUpdate<T>(
-            [NotNull] string recurringJobId,
-            [NotNull, InstantHandle] Expression<Func<T, Task>> methodCall,
-            [NotNull] string cronExpression,
-            [CanBeNull] TimeZoneInfo? timeZone = null,
-            [NotNull] string queue = EnqueuedState.DefaultQueue)
-        {
-            var job = Job.FromExpression(methodCall);
-            ManagerFactory().AddOrUpdate(recurringJobId, job, cronExpression, timeZone ?? TimeZoneInfo.Utc, queue);
-        }
-
-        public static void AddOrUpdate<T>(
-            [NotNull] string recurringJobId,
-            [NotNull, InstantHandle] Expression<Func<T, Task>> methodCall,
-            [NotNull] string cronExpression)
-        {
-            AddOrUpdate(recurringJobId, methodCall, cronExpression, new RecurringJobOptions());
-        }
-
-        public static void AddOrUpdate<T>(
-            [NotNull] string recurringJobId,
-            [NotNull, InstantHandle] Expression<Func<T, Task>> methodCall,
-            [NotNull] string cronExpression,
-            [NotNull] RecurringJobOptions options)
-        {
-<<<<<<< HEAD
-            var job = Job.Create(methodCall);
-            Instance.Value.AddOrUpdate(recurringJobId, job, cronExpression, options);
-=======
-            var job = Job.FromExpression(methodCall);
-            ManagerFactory().AddOrUpdate(recurringJobId, job, cronExpression, options);
->>>>>>> 8e3a4d87
-        }
-
-        public static void AddOrUpdate<T>(
-            [NotNull] string recurringJobId,
-            [NotNull] string queue,
-            [NotNull, InstantHandle] Expression<Func<T, Task>> methodCall,
-            [NotNull] string cronExpression)
-        {
-            AddOrUpdate(recurringJobId, queue, methodCall, cronExpression, new RecurringJobOptions());
-        }
-
-        public static void AddOrUpdate<T>(
-            [NotNull] string recurringJobId,
-            [NotNull] string queue,
-            [NotNull, InstantHandle] Expression<Func<T, Task>> methodCall,
-            [NotNull] string cronExpression,
-            [NotNull] RecurringJobOptions options)
-        {
-            if (queue == null) throw new ArgumentNullException(nameof(queue));
-
-<<<<<<< HEAD
-            var job = Job.Create(methodCall, queue);
-            Instance.Value.AddOrUpdate(recurringJobId, job, cronExpression, options);
-=======
-            var job = Job.FromExpression(methodCall, queue);
-            ManagerFactory().AddOrUpdate(recurringJobId, job, cronExpression, options);
->>>>>>> 8e3a4d87
+            ManagerFactory().AddOrUpdate(recurringJobId, job, cronExpression, options);
         }
 
         public static void RemoveIfExists([NotNull] string recurringJobId)
