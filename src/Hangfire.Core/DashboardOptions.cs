--- conflicted
+++ resolved
@@ -28,11 +28,8 @@
             Authorization = new[] { new LocalRequestsOnlyAuthorizationFilter() };
             IsReadOnlyFunc = _ => false;
             StatsPollingInterval = 2000;
-<<<<<<< HEAD
             DisplayStorageConnectionString = true;
-=======
             JobNameProvider = null;
->>>>>>> 40be1722
         }
 
         /// <summary>
@@ -54,13 +51,11 @@
         /// </summary>
         public int StatsPollingInterval { get; set; }
 
-<<<<<<< HEAD
         public bool DisplayStorageConnectionString { get; set; }
-=======
+
         /// <summary>
         /// Display name provider for jobs
         /// </summary>
         public IDashboardJobNameProvider JobNameProvider { get; set; }
->>>>>>> 40be1722
     }
 }