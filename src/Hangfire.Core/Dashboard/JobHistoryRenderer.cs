--- conflicted
+++ resolved
@@ -130,10 +130,7 @@
             if (stateData.ContainsKey("Latency"))
             {
                 var latency = TimeSpan.FromMilliseconds(long.Parse(stateData["Latency"]));
-<<<<<<< HEAD
-=======
-
->>>>>>> 1f289f26
+
                 builder.AppendFormat("<dt>Latency:</dt><dd>{0}</dd>", html.ToHumanDuration(latency, false));
 
                 itemsAdded = true;
