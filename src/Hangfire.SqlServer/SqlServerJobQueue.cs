// This file is part of Hangfire. Copyright © 2013-2014 Hangfire OÜ.
// 
// Hangfire is free software: you can redistribute it and/or modify
// it under the terms of the GNU Lesser General Public License as 
// published by the Free Software Foundation, either version 3 
// of the License, or any later version.
// 
// Hangfire is distributed in the hope that it will be useful,
// but WITHOUT ANY WARRANTY; without even the implied warranty of
// MERCHANTABILITY or FITNESS FOR A PARTICULAR PURPOSE.  See the
// GNU Lesser General Public License for more details.
// 
// You should have received a copy of the GNU Lesser General Public 
// License along with Hangfire. If not, see <http://www.gnu.org/licenses/>.

using System;
using System.Collections.Concurrent;
using System.Data;
using System.Data.Common;
using System.Globalization;
using System.Linq;
using System.Threading;
using Dapper;
using Hangfire.Annotations;
using Hangfire.Common;
using Hangfire.Storage;

// ReSharper disable RedundantAnonymousTypePropertyName

namespace Hangfire.SqlServer
{
    internal class SqlServerJobQueue : IPersistentJobQueue
    {
        // This is an optimization that helps to overcome the polling delay, when
        // both client and server reside in the same process. Everything is working
        // without this event, but it helps to reduce the delays in processing.
        internal static readonly AutoResetEvent NewItemInQueueEvent = new AutoResetEvent(false);

        private static readonly TimeSpan LongPollingThreshold = TimeSpan.FromSeconds(1);
        private static readonly int PollingQuantumMs = 1000;
<<<<<<< HEAD
        private static readonly int DefaultPollingDelayMs = 200;
        private static readonly int MinPollingDelayMs = 50;
=======
        private static readonly int MinPollingDelayMs = 100;
>>>>>>> 298453a9
        private static readonly DynamicMutex<Tuple<SqlServerStorage, string>> DynamicMutex =
            new DynamicMutex<Tuple<SqlServerStorage, string>>();

        private readonly SqlServerStorage _storage;
        private readonly SqlServerStorageOptions _options;

        public SqlServerJobQueue([NotNull] SqlServerStorage storage, SqlServerStorageOptions options)
        {
            if (storage == null) throw new ArgumentNullException(nameof(storage));
            if (options == null) throw new ArgumentNullException(nameof(options));

            _storage = storage;
            _options = options;
        }

        [NotNull]
        public IFetchedJob Dequeue(string[] queues, CancellationToken cancellationToken)
        {
            if (queues == null) throw new ArgumentNullException(nameof(queues));
            if (queues.Length == 0) throw new ArgumentException("Queue array must be non-empty.", nameof(queues));

            if (_options.SlidingInvisibilityTimeout.HasValue)
            {
                return DequeueUsingSlidingInvisibilityTimeout(queues, cancellationToken);
            }

            return DequeueUsingTransaction(queues, cancellationToken);
        }

#if FEATURE_TRANSACTIONSCOPE
        public void Enqueue(IDbConnection connection, string queue, string jobId)
#else
        public void Enqueue(DbConnection connection, DbTransaction transaction, string queue, string jobId)
#endif
        {
            string enqueueJobSql =
$@"insert into [{_storage.SchemaName}].JobQueue (JobId, Queue) values (@jobId, @queue)";

            connection.Execute(
                enqueueJobSql, 
                new { jobId = long.Parse(jobId), queue = queue }
#if !FEATURE_TRANSACTIONSCOPE
                , transaction
#endif
                , commandTimeout: _storage.CommandTimeout);
        }

        private SqlServerTimeoutJob DequeueUsingSlidingInvisibilityTimeout(string[] queues, CancellationToken cancellationToken)
        {
            if (queues == null) throw new ArgumentNullException(nameof(queues));
            if (queues.Length == 0) throw new ArgumentException("Queue array must be non-empty.", nameof(queues));
            
            cancellationToken.ThrowIfCancellationRequested();

            // First we will check if our queues has any background jobs in it and
            // return if any. In this case we don't need any additional logic like
            // semaphores or waiting.
            var fetchedJob = FetchJob(queues);
            if (fetchedJob != null) return fetchedJob;

            // Then we determine whether we should use the long polling feature,
            // where only a single worker acquires a semaphore for each queue set
            // to avoid excessive load on a database.
            var useLongPolling = _options.QueuePollInterval < LongPollingThreshold;

            // Then we determine a delay between attempts. For long-polling we use constrained
            // sub-second intervals within the [MinPollingDelayMs, PollingQuantumMs] interval.
            // For regular polling we just use the interval defined in the QueuePollInterval
            // option.
            var pollingDelayMs = useLongPolling
                ? TimeSpan.FromMilliseconds(
                    Math.Min(
                        Math.Max((int)_options.QueuePollInterval.TotalMilliseconds, MinPollingDelayMs),
                        PollingQuantumMs))
                : _options.QueuePollInterval;

            var queuesString = String.Join("_", queues.OrderBy(x => x));
            var resource = Tuple.Create(_storage, queuesString);

<<<<<<< HEAD
            var pollingDelayMs = _options.QueuePollInterval > TimeSpan.Zero
                ? (int) _options.QueuePollInterval.TotalMilliseconds
                : DefaultPollingDelayMs;

            pollingDelayMs = Math.Min(
                Math.Max(pollingDelayMs, MinPollingDelayMs),
                PollingQuantumMs);

            SqlServerTimeoutJob fetched = null;

=======
>>>>>>> 298453a9
            using (var cancellationEvent = cancellationToken.GetCancellationEvent())
            {
                var waitArray = new WaitHandle[] { cancellationEvent.WaitHandle, NewItemInQueueEvent };
                var acquired = false;

                try
                {
                    if (useLongPolling) DynamicMutex.Wait(resource, cancellationToken, out acquired);

                    while (!cancellationToken.IsCancellationRequested)
                    {
                        // For non-first attempts we just trying again and again with
                        // the determined delay between attempts, until shutdown
                        // request is received.
                        fetchedJob = FetchJob(queues);
                        if (fetchedJob != null) return fetchedJob;

                        WaitHandle.WaitAny(waitArray, pollingDelayMs);
                        cancellationToken.ThrowIfCancellationRequested();
                    }
                }
                finally
                {
                    if (acquired) DynamicMutex.Release(resource);
                }

                cancellationToken.ThrowIfCancellationRequested();
                return null;
            }
        }

        private SqlServerTimeoutJob FetchJob(string[] queues)
        {
            return _storage.UseConnection(null, connection =>
            {
                var parameters = new DynamicParameters();
                parameters.Add("@queues", queues);
                parameters.Add("@timeoutSs", (int)_options.SlidingInvisibilityTimeout.Value.Negate().TotalSeconds);

                var fetchedJob = connection
                    .Query<FetchedJob>(
                        GetNonBlockingFetchSql(),
                        parameters,
                        commandTimeout: _storage.CommandTimeout)
                    .SingleOrDefault();
                                
                return fetchedJob != null 
                    ? new SqlServerTimeoutJob(_storage, fetchedJob.Id, fetchedJob.JobId.ToString(CultureInfo.InvariantCulture), fetchedJob.Queue, fetchedJob.FetchedAt.Value)
                    : null;
            });
        }

        private string GetNonBlockingFetchSql()
        {
            return $@"
set nocount on;set xact_abort on;set tran isolation level read committed;

update top (1) JQ
set FetchedAt = GETUTCDATE()
output INSERTED.Id, INSERTED.JobId, INSERTED.Queue, INSERTED.FetchedAt
from [{_storage.SchemaName}].JobQueue JQ with (forceseek, readpast, updlock, rowlock)
where Queue in @queues and
(FetchedAt is null or FetchedAt < DATEADD(second, @timeoutSs, GETUTCDATE()));";
        }

<<<<<<< HEAD
        private string GetBlockingFetchSql()
        {
            return $@"
set nocount on;set xact_abort on;set tran isolation level read committed;

declare @end datetime2 = DATEADD(ms, @endMs, SYSUTCDATETIME()),
	@delay datetime = DATEADD(ms, @delayMs, convert(DATETIME, 0));

WHILE (SYSUTCDATETIME() < @end)
BEGIN
	update top (1) JQ set FetchedAt = GETUTCDATE()
	output INSERTED.Id, INSERTED.JobId, INSERTED.Queue, INSERTED.FetchedAt
	from [{_storage.SchemaName}].JobQueue JQ with (forceseek, readpast, updlock, rowlock)
	where Queue in @queues and (FetchedAt is null or FetchedAt < DATEADD(second, @timeoutSs, GETUTCDATE()));

	IF @@ROWCOUNT > 0 RETURN;
	WAITFOR DELAY @delay;
END";
=======
        private string GetSlidingFetchTableHints()
        {
            if (_storage.Options.UsePageLocksOnDequeue)
            {
                return "forceseek, paglock, xlock";
            }

            return "forceseek, readpast, updlock, rowlock";
>>>>>>> 298453a9
        }

        private SqlServerTransactionJob DequeueUsingTransaction(string[] queues, CancellationToken cancellationToken)
        {
            FetchedJob fetchedJob = null;
            DbTransaction transaction = null;

            string fetchJobSqlTemplate =
                $@"delete top (1) JQ
output DELETED.Id, DELETED.JobId, DELETED.Queue
from [{_storage.SchemaName}].JobQueue JQ with (readpast, updlock, rowlock, forceseek)
where Queue in @queues and (FetchedAt is null or FetchedAt < DATEADD(second, @timeout, GETUTCDATE()))";

            var pollInterval = _options.QueuePollInterval > TimeSpan.Zero
                ? _options.QueuePollInterval
                : TimeSpan.FromSeconds(1);

            using (var cancellationEvent = cancellationToken.GetCancellationEvent())
            {
                while (!cancellationToken.IsCancellationRequested)
                {
                    var connection = _storage.CreateAndOpenConnection();

                    try
                    {
                        transaction = connection.BeginTransaction(IsolationLevel.ReadCommitted);

                        fetchedJob = connection.Query<FetchedJob>(
                            fetchJobSqlTemplate,
#pragma warning disable 618
                        new { queues = queues, timeout = _options.InvisibilityTimeout.Negate().TotalSeconds },
#pragma warning restore 618
                        transaction,
                            commandTimeout: _storage.CommandTimeout).SingleOrDefault();

                        if (fetchedJob != null)
                        {
                            return new SqlServerTransactionJob(
                                _storage,
                                connection,
                                transaction,
                                fetchedJob.JobId.ToString(CultureInfo.InvariantCulture),
                                fetchedJob.Queue);
                        }
                        else
                        {
                            // Nothing updated, just commit the empty transaction.
                            transaction.Commit();
                        }
                    }
                    catch (Exception ex) when (ex.IsCatchableExceptionType())
                    {
                        // Check connection isn't broken first, and that transaction
                        // can be rolled back without throwing InvalidOperationException
                        // on older System.Data.SqlClient in .NET Core.
                        // https://github.com/HangfireIO/Hangfire/issues/1494
                        // https://github.com/dotnet/efcore/issues/12864
                        if (transaction?.Connection != null) transaction.Rollback();
                        throw;
                    }
                    finally
                    {
                        if (fetchedJob == null)
                        {
                            transaction?.Dispose();
                            transaction = null;

                            _storage.ReleaseConnection(connection);
                        }
                    }

                    WaitHandle.WaitAny(new WaitHandle[] { cancellationEvent.WaitHandle, NewItemInQueueEvent }, pollInterval);
                }
                
                cancellationToken.ThrowIfCancellationRequested();
                return null;
            }
        }

        [UsedImplicitly(ImplicitUseTargetFlags.WithMembers)]
        private class FetchedJob
        {
            public long Id { get; set; }
            public long JobId { get; set; }
            public string Queue { get; set; }
            public DateTime? FetchedAt { get; set; }
        }
    }
}<|MERGE_RESOLUTION|>--- conflicted
+++ resolved
@@ -38,12 +38,8 @@
 
         private static readonly TimeSpan LongPollingThreshold = TimeSpan.FromSeconds(1);
         private static readonly int PollingQuantumMs = 1000;
-<<<<<<< HEAD
         private static readonly int DefaultPollingDelayMs = 200;
-        private static readonly int MinPollingDelayMs = 50;
-=======
         private static readonly int MinPollingDelayMs = 100;
->>>>>>> 298453a9
         private static readonly DynamicMutex<Tuple<SqlServerStorage, string>> DynamicMutex =
             new DynamicMutex<Tuple<SqlServerStorage, string>>();
 
@@ -107,7 +103,8 @@
             // Then we determine whether we should use the long polling feature,
             // where only a single worker acquires a semaphore for each queue set
             // to avoid excessive load on a database.
-            var useLongPolling = _options.QueuePollInterval < LongPollingThreshold;
+            var configuredPollInterval = _options.QueuePollInterval;
+            var useLongPolling = configuredPollInterval < LongPollingThreshold;
 
             // Then we determine a delay between attempts. For long-polling we use constrained
             // sub-second intervals within the [MinPollingDelayMs, PollingQuantumMs] interval.
@@ -116,26 +113,15 @@
             var pollingDelayMs = useLongPolling
                 ? TimeSpan.FromMilliseconds(
                     Math.Min(
-                        Math.Max((int)_options.QueuePollInterval.TotalMilliseconds, MinPollingDelayMs),
+                        Math.Max(
+                            configuredPollInterval == TimeSpan.Zero ? DefaultPollingDelayMs : (int)configuredPollInterval.TotalMilliseconds,
+                            MinPollingDelayMs),
                         PollingQuantumMs))
-                : _options.QueuePollInterval;
+                : configuredPollInterval;
 
             var queuesString = String.Join("_", queues.OrderBy(x => x));
             var resource = Tuple.Create(_storage, queuesString);
 
-<<<<<<< HEAD
-            var pollingDelayMs = _options.QueuePollInterval > TimeSpan.Zero
-                ? (int) _options.QueuePollInterval.TotalMilliseconds
-                : DefaultPollingDelayMs;
-
-            pollingDelayMs = Math.Min(
-                Math.Max(pollingDelayMs, MinPollingDelayMs),
-                PollingQuantumMs);
-
-            SqlServerTimeoutJob fetched = null;
-
-=======
->>>>>>> 298453a9
             using (var cancellationEvent = cancellationToken.GetCancellationEvent())
             {
                 var waitArray = new WaitHandle[] { cancellationEvent.WaitHandle, NewItemInQueueEvent };
@@ -199,37 +185,6 @@
 from [{_storage.SchemaName}].JobQueue JQ with (forceseek, readpast, updlock, rowlock)
 where Queue in @queues and
 (FetchedAt is null or FetchedAt < DATEADD(second, @timeoutSs, GETUTCDATE()));";
-        }
-
-<<<<<<< HEAD
-        private string GetBlockingFetchSql()
-        {
-            return $@"
-set nocount on;set xact_abort on;set tran isolation level read committed;
-
-declare @end datetime2 = DATEADD(ms, @endMs, SYSUTCDATETIME()),
-	@delay datetime = DATEADD(ms, @delayMs, convert(DATETIME, 0));
-
-WHILE (SYSUTCDATETIME() < @end)
-BEGIN
-	update top (1) JQ set FetchedAt = GETUTCDATE()
-	output INSERTED.Id, INSERTED.JobId, INSERTED.Queue, INSERTED.FetchedAt
-	from [{_storage.SchemaName}].JobQueue JQ with (forceseek, readpast, updlock, rowlock)
-	where Queue in @queues and (FetchedAt is null or FetchedAt < DATEADD(second, @timeoutSs, GETUTCDATE()));
-
-	IF @@ROWCOUNT > 0 RETURN;
-	WAITFOR DELAY @delay;
-END";
-=======
-        private string GetSlidingFetchTableHints()
-        {
-            if (_storage.Options.UsePageLocksOnDequeue)
-            {
-                return "forceseek, paglock, xlock";
-            }
-
-            return "forceseek, readpast, updlock, rowlock";
->>>>>>> 298453a9
         }
 
         private SqlServerTransactionJob DequeueUsingTransaction(string[] queues, CancellationToken cancellationToken)
