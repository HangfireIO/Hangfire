--- conflicted
+++ resolved
@@ -110,9 +110,8 @@
             }
         }
 
-<<<<<<< HEAD
         public Func<IDisposable> ImpersonationFunc { get; set; }
-=======
+        
         public SqlServerStorageTableConfiguration CustomTableNames
         {
             get { return _customTableNames; }
@@ -130,6 +129,5 @@
                 _customTableNames = value;
             }
         }
->>>>>>> 73998903
     }
 }