--- conflicted
+++ resolved
@@ -6,13 +6,8 @@
 #   - All section names are case-sensitive.
 #   - Section names should be unique on each level.
 
-<<<<<<< HEAD
-# Don't edit manually! Use `build.bat version` command instead!
+# Please don't edit it manually, use the `build.bat version` command instead.
 version: 1.8.0-build-0{build}
-=======
-# Please don't edit it manually, use the `build.bat version` command instead.
-version: 1.7.27-build-0{build}
->>>>>>> 15665ce8
 
 image:
   - Visual Studio 2019
