--- conflicted
+++ resolved
@@ -31,12 +31,9 @@
     <WarningLevel>4</WarningLevel>
   </PropertyGroup>
   <ItemGroup>
-<<<<<<< HEAD
     <Reference Include="Dapper, Version=1.38.0.0, Culture=neutral, processorArchitecture=MSIL">
       <SpecificVersion>False</SpecificVersion>
-=======
     <Reference Include="Dapper">
->>>>>>> 0b034296
       <HintPath>..\..\packages\Dapper.1.38\lib\net45\Dapper.dll</HintPath>
     </Reference>
     <Reference Include="Moq">
