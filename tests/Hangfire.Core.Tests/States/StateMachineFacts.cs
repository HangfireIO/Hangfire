--- conflicted
+++ resolved
@@ -255,10 +255,7 @@
         }
 
         [Fact]
-<<<<<<< HEAD
-        public void ChangeState_ReturnsFalse_WhenFromStatesArgumentDoesNotContainCurrentState()
-=======
-        public void TryToChangeState_ThrowsTimeoutException_WhenStateIsNull_ForALongTime()
+        public void ChangeState_ThrowsTimeoutException_WhenStateIsNull_ForALongTime()
         {
             // Arrange
             _connection.Setup(x => x.GetJobData(It.IsAny<string>())).Returns(new JobData
@@ -271,11 +268,11 @@
 
             // Act & Assert
             Assert.Throws<TimeoutException>(() =>
-                stateMachine.TryToChangeState(JobId, _state.Object, FromOldState));
-        }
-
-        [Fact]
-        public void TryToChangeState_WaitsFor_NonNullStateValue()
+                stateMachine.ChangeState(JobId, _state.Object, FromOldState));
+        }
+
+        [Fact]
+        public void ChangeState_WaitsFor_NonNullStateValue()
         {
             // Arrange
             var results = new Queue<JobData>();
@@ -289,7 +286,7 @@
             var stateMachine = CreateStateMachine();
 
             // Act
-            var result = stateMachine.TryToChangeState(JobId, _state.Object, FromOldState);
+            var result = stateMachine.ChangeState(JobId, _state.Object, FromOldState);
 
             // Assert
             Assert.Equal(0, results.Count);
@@ -297,8 +294,7 @@
         }
 
         [Fact]
-        public void TryToChangeState_ReturnsFalse_WhenFromStatesArgumentDoesNotContainCurrentState()
->>>>>>> 14ec9ea2
+        public void ChangeState_ReturnsFalse_WhenFromStatesArgumentDoesNotContainCurrentState()
         {
             // Arrange
             var stateMachine = CreateStateMachine();
